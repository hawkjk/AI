# Makefile for a Linux/GCC build of CNTK
#
# The Linux and Windows versions are not different branches, but rather build off the same
# source files, using different makefiles. This current makefile has the purpose of enabling
# work to make all sources compile with GCC, and also to check for GCC-compat regressions due to
# modifications which are currently done under Windows.
#
# This makefile will be extended/completed as we go.
#
# To use this Makefile, create a directory to build in and make a Config.make in the directory
# that provides
# ACML_PATH= path to ACML library installation
#   only needed if MATHLIB=acml
# MKL_PATH= path to MKL library installation
#   only needed if MATHLIB=mkl
# GDK_PATH= path to cuda gdk installation, so $(GDK_PATH)/include/nvidia/gdk/nvml.h exists
#   defaults to /usr
# BUILDTYPE= One of release or debug
#   defaults to release
# MATHLIB= One of acml or mkl
#   defaults to acml
# CUDA_PATH= Path to CUDA
#   If not specified, GPU will not be enabled
# KALDI_PATH= Path to Kaldi
#   If not specified, Kaldi plugins will not be built

ifndef BUILD_TOP
BUILD_TOP=.
endif

<<<<<<< HEAD
CC = mpic++
NVCC = nvcc
ARCH = x86_64
=======
ifneq ("$(wildcard $(BUILD_TOP)/Config.make)","")
  include $(BUILD_TOP)/Config.make
else
  $(error Cannot fine $(BUILD_TOP)/Config.make.  Please see the README file for configuration instructions.)
endif
>>>>>>> 18077110

ifndef BUILDTYPE
$(info Defaulting BUILDTYPE=release)
BUILDTYPE=release
endif

ifndef MATHLIB
$(info DEFAULTING MATHLIB=acml)
MATHLIB=acml
endif

#### Configure based on options above

CXX = g++

INCLUDEPATH:= Common/Include Math/Math MachineLearning/CNTK
CPPFLAGS:= -D_POSIX_SOURCE -D_XOPEN_SOURCE=600 -D__USE_XOPEN2K
CXXFLAGS:= -msse3 -std=c++0x -std=c++11 -fopenmp -fpermissive -fPIC
LIBPATH:=
LIBS:=
LDFLAGS:=

SEPARATOR = "=-----------------------------------------------------------="
ALL:=
SRC:=

# Make sure all is the first (i.e. default) target, but we can't actually define it
# this early in the file, so let buildall do the work.
all : buildall

# Set up nvcc target architectures (will generate code to support them all, i.e. fat-binary)
GENCODE_SM20 := -gencode arch=compute_20,code=\"sm_20,compute_20\"
GENCODE_SM30 := -gencode arch=compute_30,code=\"sm_30,compute_30\"
GENCODE_SM35 := -gencode arch=compute_35,code=\"sm_35,compute_35\"
GENCODE_FLAGS := $(GENCODE_SM20) $(GENCODE_SM30) $(GENCODE_SM35)

# Set up basic nvcc options and add CUDA targets from above
CUFLAGS = -std=c++11 -D_POSIX_SOURCE -D_XOPEN_SOURCE=600 -D__USE_XOPEN2K -m 64 $(GENCODE_FLAGS)

ifdef CUDA_PATH
  ifndef GDK_PATH
    $(info defaulting GDK_PATH to /usr)
    GDK_PATH=/usr
  endif

  DEVICE = gpu

  NVCC = $(CUDA_PATH)/bin/nvcc

  # This is a suggested/default location for NVML
  INCLUDEPATH+=$(GDK_PATH)/include/nvidia/gdk
  NVMLPATH=$(GDK_PATH)/src/gdk/nvml/lib

  # Set up CUDA includes and libraries
  INCLUDEPATH += $(CUDA_PATH)/include
  LIBPATH += $(CUDA_PATH)/lib64
  LIBS += -lcublas -lcudart -lcuda -lcurand -lcusparse -lnvidia-ml

else
  DEVICE = cpu

  CPPFLAGS +=-DCPUONLY
endif

ifeq ("$(MATHLIB)","acml")
  INCLUDEPATH += $(ACML_PATH)/include
  LIBPATH += $(ACML_PATH)/lib
  LIBS += -lacml -lm -lpthread
  CPPFLAGS += -DUSE_ACML
endif

ifeq ("$(MATHLIB)","mkl")
  INCLUDEPATH += $(MKL_PATH)/mkl/include
  LIBPATH += $(MKL_PATH)/compiler/lib/intel64 $(MKL_PATH)/mkl/lib/intel64 $(MKL_PATH)/compiler/lib/mic $(MKL_PATH)/mkl/lib/mic
  LIBS += -lmkl_intel_lp64 -lmkl_intel_thread -lmkl_core -lm -liomp5 -lpthread
  CPPFLAGS += -DUSE_MKL
endif


ifdef KALDI_PATH
  ########## Copy includes and defines from $(KALDI_PATH)/src/kaldi.mk ##########
  FSTROOT = $(KALDI_PATH)/tools/openfst
  ATLASINC = $(KALDI_PATH)/tools/ATLAS/include

  INCLUDEPATH += $(KALDI_PATH)/src $(ATLASINC) $(FSTROOT)/include
  CPPFLAGS+= -DKALDI_DOUBLEPRECISION=0 -DHAVE_POSIX_MEMALIGN -DHAVE_EXECINFO_H=1 -DHAVE_CXXABI_H -DHAVE_ATLAS -DHAVE_OPENFST_GE_10400

  KALDI_LIBPATH += $(KALDI_PATH)/src/lib
  KALDI_LIBS += -lkaldi-util -lkaldi-matrix -lkaldi-base -lkaldi-hmm -lkaldi-cudamatrix -lkaldi-nnet -lkaldi-lat
endif

ifeq ("$(BUILDTYPE)","debug")
  CXXFLAGS += -g
  CUFLAGS += -O0 -G -lineinfo
endif

ifeq ("$(BUILDTYPE)","release")
  CXXFLAGS += -O4
  CUFLAGS += -O3 -use_fast_math -lineinfo
endif

#######

OBJDIR:= $(BUILD_TOP)/.build
BINDIR:= $(BUILD_TOP)/bin
LIBDIR:= $(BUILD_TOP)/lib

ORIGINLIBDIR:='$$ORIGIN/../lib'
ORIGINDIR:='$$ORIGIN'

<<<<<<< HEAD
MATH_COMMON_SRC = Math/Math/Matrix.cpp Math/Math/CPUMatrix.cpp Math/Math/CPUSparseMatrix.cpp Math/Math/MatrixQuantizer.cpp Math/Math/MatrixQuantizerCPU.cpp Math/Math/QuantizedMatrix.cpp

ifeq ($(DEVICE),gpu)
	MATH_SRC = $(MATH_COMMON_SRC) Math/Math/GPUMatrix.cu Math/Math/GPUMatrixCUDAKernels.cu Math/Math/GPUSparseMatrix.cu Math/Math/GPUWatcher.cu Math/Math/CUDAPageLockedMemAllocator.cpp Math/Math/MatrixQuantizerGPU.cu
=======
CNTKMATH:=cntkmath

########################################
# Math library
########################################

# Define all sources that need to be built
COMMON_SRC =\
	Common/BestGpu.cpp \
	Common/ConfigFile.cpp \
	Common/DataReader.cpp \
	Common/DataWriter.cpp \
	Common/Eval.cpp \
	Common/File.cpp \
	Common/TimerUtility.cpp \
	Common/fileutil.cpp \

MATH_SRC =\
	Math/Math/CPUMatrix.cpp \
	Math/Math/CPUSparseMatrix.cpp \
	Math/Math/Matrix.cpp \

ifdef CUDA_PATH
MATH_SRC +=\
	Math/Math/GPUMatrix.cu \
	Math/Math/GPUMatrixCUDAKernels.cu \
	Math/Math/GPUSparseMatrix.cu \
	Math/Math/GPUWatcher.cu \

>>>>>>> 18077110
else
MATH_SRC +=\
	Math/Math/NoGPU.cpp

endif

MATH_SRC+=$(COMMON_SRC)

MATH_OBJ := $(patsubst %.cu, $(OBJDIR)/%.o, $(patsubst %.cpp, $(OBJDIR)/%.o, $(MATH_SRC)))

CNTKMATH_LIB:= $(LIBDIR)/lib$(CNTKMATH).so
ALL += $(CNTKMATH_LIB)
SRC+=$(MATH_SRC)

RPATH=-Wl,-rpath,

$(CNTKMATH_LIB): $(MATH_OBJ)
	@echo $(SEPARATOR)
	@echo creating $@ for $(ARCH) with build type $(BUILDTYPE) 
	@mkdir -p $(dir $@)
	$(CXX) $(LDFLAGS) -shared $(patsubst %,-L%, $(LIBPATH) $(NVMLPATH)) $(patsubst %,$(RPATH)%, $(ORIGINDIR) $(LIBPATH)) -o $@ $^ $(LIBS) -fopenmp

########################################
# BinaryReader plugin
########################################


BINARYREADER_SRC =\
	DataReader/BinaryReader/BinaryFile.cpp \
	DataReader/BinaryReader/BinaryReader.cpp \
	DataReader/BinaryReader/BinaryWriter.cpp \

BINARYREADER_OBJ := $(patsubst %.cpp, $(OBJDIR)/%.o, $(BINARYREADER_SRC))

BINARY_READER:= $(LIBDIR)/BinaryReader.so

#ALL += $(BINARY_READER)
#SRC+=$(BINARYREADER_SRC)

$(BINARY_READER): $(BINARYREADER_OBJ) | $(CNTKMATH_LIB)
	@echo $(SEPARATOR)
	$(CXX) $(LDFLAGS) -shared $(patsubst %,-L%, $(LIBDIR) $(LIBPATH)) $(patsubst %,$(RPATH)%, $(ORIGINDIR) $(LIBPATH)) -o $@ $^ -l$(CNTKMATH)

########################################
# HTKMLFReader plugin
########################################


HTKMLFREADER_SRC =\
	DataReader/HTKMLFReader_linux/DataReader.cpp \
	DataReader/HTKMLFReader_linux/DataWriter.cpp \
	DataReader/HTKMLFReader_linux/HTKMLFReader.cpp \
	DataReader/HTKMLFReader_linux/HTKMLFWriter.cpp \

HTKMLREADER_OBJ := $(patsubst %.cpp, $(OBJDIR)/%.o, $(HTKMLFREADER_SRC))

HTKMLREADER:=$(LIBDIR)/HTKMLFReader.so
ALL+=$(HTKMLREADER)
SRC+=$(HTKMLREADER_SRC)

$(LIBDIR)/HTKMLFReader.so: $(HTKMLREADER_OBJ) | $(CNTKMATH_LIB)
	@echo $(SEPARATOR)
	$(CXX) $(LDFLAGS) -shared $(patsubst %,-L%, $(LIBDIR) $(LIBPATH)) $(patsubst %,$(RPATH)%, $(ORIGINDIR) $(LIBPATH)) -o $@ $^ -l$(CNTKMATH)

########################################
# LMSequenceReader plugin
########################################

LMSEQUENCEREADER_SRC =\
	DataReader/LMSequenceReader/Exports.cpp \
	DataReader/LMSequenceReader/SequenceParser.cpp \
	DataReader/LMSequenceReader/SequenceReader.cpp \

LMSEQUENCEREADER_OBJ := $(patsubst %.cpp, $(OBJDIR)/%.o, $(LMSEQUENCEREADER_SRC))

LMSEQUENCEREADER:= $(LIBDIR)/LMSequenceReader.so
ALL+=$(LMSEQUENCEREADER)
SRC+=$(LMSEQUENCEREADER_SRC)

$(LMSEQUENCEREADER): $(LMSEQUENCEREADER_OBJ) | $(CNTKMATH_LIB)
	@echo $(SEPARATOR)
	$(CXX) $(LDFLAGS) -shared $(patsubst %,-L%, $(LIBDIR) $(LIBPATH)) $(patsubst %,$(RPATH)%, $(ORIGINDIR) $(LIBPATH)) -o $@ $^ -l$(CNTKMATH)

########################################
# LUSequenceReader plugin
########################################

LUSEQUENCEREADER_SRC =\
	DataReader/LUSequenceReader/Exports.cpp \
	DataReader/LUSequenceReader/LUSequenceParser.cpp \
	DataReader/LUSequenceReader/LUSequenceReader.cpp \

LUSEQUENCEREADER_OBJ := $(patsubst %.cpp, $(OBJDIR)/%.o, $(LUSEQUENCEREADER_SRC))

LUSEQUENCEREADER:=$(LIBDIR)/LUSequenceReader.so
ALL+=$(LUSEQUENCEREADER)
SRC+=$(LUSEQUENCEREADER_SRC)

$(LUSEQUENCEREADER): $(LUSEQUENCEREADER_OBJ) | $(CNTKMATH_LIB)
	@echo $(SEPARATOR)
	$(CXX) $(LDFLAGS) -shared $(patsubst %,-L%, $(LIBDIR) $(LIBPATH)) $(patsubst %,$(RPATH)%, $(ORIGINDIR) $(LIBPATH)) -o $@ $^ -l$(CNTKMATH)

########################################
# UCIFastReader plugin
########################################

UCIFASTREADER_SRC =\
	DataReader/UCIFastReader/Exports.cpp \
	DataReader/UCIFastReader/UCIFastReader.cpp \
	DataReader/UCIFastReader/UCIParser.cpp \

UCIFASTREADER_OBJ := $(patsubst %.cpp, $(OBJDIR)/%.o, $(UCIFASTREADER_SRC))

UCIFASTREADER:=$(LIBDIR)/UCIFastReader.so
ALL += $(UCIFASTREADER)
SRC+=$(UCIFASTREADER_SRC)

$(UCIFASTREADER): $(UCIFASTREADER_OBJ) | $(CNTKMATH_LIB)
	@echo $(SEPARATOR)
	$(CXX) $(LDFLAGS) -shared $(patsubst %,-L%, $(LIBDIR) $(LIBPATH)) $(patsubst %,$(RPATH)%, $(ORIGINDIR) $(LIBPATH)) -o $@ $^ -l$(CNTKMATH)

########################################
# Kaldi plugins
########################################

ifdef KALDI_PATH
KALDIREADER_SRC = \
	DataReader/KaldiReader/DataReader.cpp \
	DataReader/KaldiReader/DataWriter.cpp \
	DataReader/KaldiReader/HTKMLFReader.cpp \
	DataReader/KaldiReader/HTKMLFWriter.cpp \

KALDIREADER_OBJ := $(patsubst %.cpp, $(OBJDIR)/%.o, $(KALDIREADER_SRC))

KALDIREADER:=$(LIBDIR)/KaldiReader.so
ALL+=$(KALDIREADER)
SRC+=$(KALDIREADER_SRC)

$(KALDIREADER): $(KALDIREADER_OBJ)
	@echo $(SEPARATOR)
	$(CXX) $(LDFLAGS) -shared $(patsubst %,-L%, $(LIBDIR) $(KALDI_LIBPATH) $(LIBPATH)) $(patsubst %,$(RPATH)%, $(ORIGINDIR) $(KALDI_LIBPATH) $(LIBPATH)) -o $@ $^ -l$(CNTKMATH) $(KALDI_LIBS)

KALDIWRITER:=$(LIBDIR)/KaldiWriter.so
ALL+=$(KALDIWRITER)

$(KALDIWRITER): $(KALDIREADER_OBJ)
	@echo $(SEPARATOR)
	$(CXX) $(LDFLAGS) -shared $(patsubst %,-L%, $(LIBDIR) $(LIBPATH)) $(patsubst %,$(RPATH)%, $(ORIGINDIR) $(LIBPATH)) -o $@ $^ -l$(CNTKMATH)


KALDI2READER_SRC = \
	DataReader/Kaldi2Reader/DataReader.cpp \
	DataReader/Kaldi2Reader/DataWriter.cpp \
	DataReader/Kaldi2Reader/HTKMLFReader.cpp \
	DataReader/Kaldi2Reader/HTKMLFWriter.cpp \
	DataReader/Kaldi2Reader/KaldiSequenceTrainingDerivative.cpp \
	DataReader/Kaldi2Reader/UtteranceDerivativeBuffer.cpp \

KALDI2READER_OBJ := $(patsubst %.cpp, $(OBJDIR)/%.o, $(KALDI2READER_SRC))

KALDI2READER:=$(LIBDIR)/Kaldi2Reader.so
ALL+=$(KALDI2READER)
SRC+=$(KALDI2READER_SRC)

$(KALDI2READER): $(KALDI2READER_OBJ)
	@echo $(SEPARATOR)
	$(CXX) $(LDFLAGS) -shared $(patsubst %,-L%, $(LIBDIR) $(KALDI_LIBPATH) $(LIBPATH)) $(patsubst %,$(RPATH)%, $(ORIGINDIR) $(KALDI_LIBPATH) $(LIBPATH)) -o $@ $^ -l$(CNTKMATH) $(KALDI_LIBS)

endif

########################################
# cntk
########################################

CNTK_SRC =\
	MachineLearning/CNTK/CNTK.cpp \
	MachineLearning/CNTK/ComputationNode.cpp \
	MachineLearning/CNTK/ModelEditLanguage.cpp \
	MachineLearning/CNTK/NetworkDescriptionLanguage.cpp \
	MachineLearning/CNTK/Profiler.cpp \
	MachineLearning/CNTK/SimpleNetworkBuilder.cpp \
	MachineLearning/CNTK/tests.cpp \
	MachineLearning/CNTKEval/CNTKEval.cpp \

CNTK_OBJ := $(patsubst %.cpp, $(OBJDIR)/%.o, $(CNTK_SRC))

CNTK:=$(BINDIR)/cntk
ALL+=$(CNTK)

$(CNTK): $(CNTK_OBJ) | $(CNTKMATH_LIB)
	@echo $(SEPARATOR)
	@mkdir -p $(dir $@)
	@echo building output for $(ARCH) with build type $(BUILDTYPE)
	$(CXX) $(LDFLAGS) $(patsubst %,-L%, $(LIBDIR) $(LIBPATH)) $(patsubst %,$(RPATH)%, $(ORIGINLIBDIR) $(LIBPATH)) -o $@ $^ $(LIBS) -l$(CNTKMATH) -fopenmp

########################################
# General compile and dependency rules
########################################

VPATH := $(sort  $(dir $(SRC)))

# Define object files
OBJ := $(patsubst %.cu, $(OBJDIR)/%.o, $(patsubst %.cpp, $(OBJDIR)/%.o, $(SRC)))

# C++ include dependencies generated by -MF compiler option
DEP := $(patsubst %.o, %.d, $(OBJ))

# Include all C++ dependencies, like header files, to ensure that a change in those
# will result in the rebuild.
-include ${DEP}

$(OBJDIR)/%.o : %.cu Makefile
	@echo $(SEPARATOR)
	@echo creating $@ for $(ARCH) with build type $(BUILDTYPE) 
	@mkdir -p $(dir $@)
	$(NVCC) -c $< -o $@  $(CUFLAGS) $(INCLUDEPATH:%=-I%) -Xcompiler -fPIC

$(OBJDIR)/%.o : %.cpp Makefile
	@echo $(SEPARATOR)
	@echo creating $@ for $(ARCH) with build type $(BUILDTYPE) 
	@mkdir -p $(dir $@)
	$(CXX) -c $< -o $@ $(CPPFLAGS) $(CXXFLAGS) $(INCLUDEPATH:%=-I%) -MD -MP -MF ${@:.o=.d}

.PHONY: clean buildall all

clean:
	@echo $(SEPARATOR)
	@rm -rf $(OBJDIR)
	@rm -rf $(ALL)
	@echo finished cleaning up the project 

buildall : $(ALL)
	@echo $(SEPARATOR)
	@echo finished building for $(ARCH) with build type $(BUILDTYPE)<|MERGE_RESOLUTION|>--- conflicted
+++ resolved
@@ -28,17 +28,11 @@
 BUILD_TOP=.
 endif
 
-<<<<<<< HEAD
-CC = mpic++
-NVCC = nvcc
-ARCH = x86_64
-=======
 ifneq ("$(wildcard $(BUILD_TOP)/Config.make)","")
   include $(BUILD_TOP)/Config.make
 else
   $(error Cannot fine $(BUILD_TOP)/Config.make.  Please see the README file for configuration instructions.)
 endif
->>>>>>> 18077110
 
 ifndef BUILDTYPE
 $(info Defaulting BUILDTYPE=release)
@@ -47,12 +41,12 @@
 
 ifndef MATHLIB
 $(info DEFAULTING MATHLIB=acml)
-MATHLIB=acml
+MATHLIB = acml
 endif
 
 #### Configure based on options above
 
-CXX = g++
+CXX = mpic++
 
 INCLUDEPATH:= Common/Include Math/Math MachineLearning/CNTK
 CPPFLAGS:= -D_POSIX_SOURCE -D_XOPEN_SOURCE=600 -D__USE_XOPEN2K
@@ -82,7 +76,7 @@
   ifndef GDK_PATH
     $(info defaulting GDK_PATH to /usr)
     GDK_PATH=/usr
-  endif
+endif
 
   DEVICE = gpu
 
@@ -92,7 +86,7 @@
   INCLUDEPATH+=$(GDK_PATH)/include/nvidia/gdk
   NVMLPATH=$(GDK_PATH)/src/gdk/nvml/lib
 
-  # Set up CUDA includes and libraries
+# Set up CUDA includes and libraries
   INCLUDEPATH += $(CUDA_PATH)/include
   LIBPATH += $(CUDA_PATH)/lib64
   LIBS += -lcublas -lcudart -lcuda -lcurand -lcusparse -lnvidia-ml
@@ -149,12 +143,6 @@
 ORIGINLIBDIR:='$$ORIGIN/../lib'
 ORIGINDIR:='$$ORIGIN'
 
-<<<<<<< HEAD
-MATH_COMMON_SRC = Math/Math/Matrix.cpp Math/Math/CPUMatrix.cpp Math/Math/CPUSparseMatrix.cpp Math/Math/MatrixQuantizer.cpp Math/Math/MatrixQuantizerCPU.cpp Math/Math/QuantizedMatrix.cpp
-
-ifeq ($(DEVICE),gpu)
-	MATH_SRC = $(MATH_COMMON_SRC) Math/Math/GPUMatrix.cu Math/Math/GPUMatrixCUDAKernels.cu Math/Math/GPUSparseMatrix.cu Math/Math/GPUWatcher.cu Math/Math/CUDAPageLockedMemAllocator.cpp Math/Math/MatrixQuantizerGPU.cu
-=======
 CNTKMATH:=cntkmath
 
 ########################################
@@ -175,6 +163,9 @@
 MATH_SRC =\
 	Math/Math/CPUMatrix.cpp \
 	Math/Math/CPUSparseMatrix.cpp \
+	Math/Math/MatrixQuantizer.cpp \
+	Math/Math/MatrixQuantizerCPU.cpp \
+	Math/Math/QuantizedMatrix.cpp \
 	Math/Math/Matrix.cpp \
 
 ifdef CUDA_PATH
@@ -183,8 +174,9 @@
 	Math/Math/GPUMatrixCUDAKernels.cu \
 	Math/Math/GPUSparseMatrix.cu \
 	Math/Math/GPUWatcher.cu \
-
->>>>>>> 18077110
+	Math/Math/CUDAPageLockedMemAllocator.cpp \
+	Math/Math/MatrixQuantizerGPU.cu \
+
 else
 MATH_SRC +=\
 	Math/Math/NoGPU.cpp
