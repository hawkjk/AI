--- conflicted
+++ resolved
@@ -1,2339 +1,1081 @@
-<<<<<<< HEAD
-//
-// <copyright file="ComputationNode.h" company="Microsoft">
-//     Copyright (c) Microsoft Corporation.  All rights reserved.
-// </copyright>
-//
-#pragma once
-
-#include <unordered_set>
-#include <map>
-#include <string>
-#include <vector>
-#include <stdexcept>
-#include <list>
-#include <memory>
-#include <algorithm>
-#include <assert.h>
-#include <atomic>
-#include <sstream>
-#include <iostream>
-
-#include "Basics.h"
-#include "Matrix.h"
-
-//#define RNN_DEBUG 1
-#define DEFAULT_HIDDEN_ACTIVITY 0.1
-
-#ifndef NOT_IMPLEMENTED
-#define NOT_IMPLEMENTED \
-{   \
-    fprintf(stderr, "Inside File: %s  Line: %d  Function: %s  -> Feature Not Implemented.\n", __FILE__, __LINE__, __FUNCTION__); \
-    throw std::logic_error("Not Implemented"); \
-}
-#endif
-
-#pragma warning (disable: 4267)
-
-//version number to control how to read and write 
-#define CNTK_MODEL_VERSION_1 1
-#define CNTK_MODEL_VERSION_2 2
-#define CURRENT_CNTK_MODEL_VERSION 2
-
-namespace Microsoft { namespace MSR { namespace CNTK {
-
-    enum CopyNodeFlags
-    {
-        copyNodeNull = 0, // invalid value
-        copyNodeValue=1, // copy everything but the children links
-        copyNodeChildren=2, // only copy over children links
-        copyNodeAll=3, // copy everything
-        copyNodeChildrenCrossNetwork=4, // allow a cross network child copy
-    };
-
-#pragma region base computation class
-
-    template<class ElemType>
-    class ComputationNode //Abstract Class that cannot be instantiated
-    {
-    protected:
-        //std containers such as list and map does not support class reference so we need to use pointer
-        typedef ComputationNode<ElemType>* ComputationNodePtr;
-		typedef std::pair<ComputationNodePtr, ComputationNodePtr> ComputationArc;
-
-    public:
-        ComputationNode(DEVICEID_TYPE deviceId) : m_functionValues(deviceId), m_gradientValues(deviceId), m_boundaryInfo(deviceId)
-        {
-            m_deviceId = deviceId;
-            m_loopId = -1;
-            m_samplesInRecurrentStep = 1;
-            m_visitedOrder = -1;
-            m_index = -1;
-            m_lowlink = -1;
-            m_indexInLoop = 0;
-            m_visited = false;
-            m_inStack = false;
-
-            m_reqMultiSeqHandling = false;
-        }
-
-        virtual ~ComputationNode()
-        {
-#ifdef DISPLAY_DEBUG
-            fprintf (stderr, "Called Destructor NodeName: %s\n",(msra::strfun::utf8 (NodeName())).c_str());
-#endif
-        }
-
-        virtual const std::wstring OperationName() const = 0;
-        virtual void SaveToFile(File& fstream) const
-        {
-            fstream << OperationName() << NodeName();
-        }
-
-        virtual void LoadFromFile(File& /*fstream*/, const size_t /*modelVersion*/, const DEVICEID_TYPE deviceId = AUTOPLACEMATRIX)
-        {
-            m_deviceId = deviceId;
-            MoveMatricesToDevice(deviceId);
-            InitRecurrentNode();
-        }
-
-        virtual void ComputeInputPartial(const size_t inputIndex) = 0;
-        virtual void ComputeInputPartial(const size_t /*inputIndex*/, const size_t /*timeIdxInSeq*/) 
-        {
-            NOT_IMPLEMENTED;
-        }
-        
-        virtual void EvaluateThisNode() = 0;
-        // evaluate only at time index timeIdxInSeq
-        virtual void EvaluateThisNode(const size_t /*timeIdxInSeq*/) 
-        {
-            NOT_IMPLEMENTED;
-        }
-
-        void EvaluateThisNodeGivenInputs()
-        {
-            EvaluateThisNode();
-
-            if (!UseCustomizedMultiSeqHandling())
-                ResetForNoLabels(m_functionValues);
-        }
-
-        void EvaluateThisNodeGivenInputs(const size_t timeIdxInSeq)
-        {
-            EvaluateThisNode(timeIdxInSeq);
-
-            if (!UseCustomizedMultiSeqHandling())
-                ResetForNoLabels(m_functionValues);
-        }
-
-        virtual void Validate() = 0;
-        virtual bool UnitTest() { return true; }
-
-        virtual void AttachInputs(const ComputationNodePtr /*singleInput*/) 
-        {
-            throw std::logic_error("This operation does not support single input.");
-        }
-
-        virtual void AttachInputs(const ComputationNodePtr /*leftInput*/, const ComputationNodePtr /*rightInput*/) 
-        {
-            throw std::logic_error("This operation does not support two inputs.");
-        }
-
-        virtual void AttachInputs(const ComputationNodePtr /*leftInput*/, const ComputationNodePtr /*middleInput*/, const ComputationNodePtr /*rightInput*/) 
-        {
-            throw std::logic_error("This operation does not support three inputs.");
-        }
-
-        virtual void AttachInputs(const ComputationNodePtr /*firstInput*/, const ComputationNodePtr /*secondInput*/, const ComputationNodePtr /*thirdInput*/, const ComputationNodePtr /*fourthInput*/)
-        {
-            throw std::logic_error("This operation does not support four inputs.");
-        }
-
-        virtual void AttachInputs(const ComputationNodePtr /*firstInput*/, const ComputationNodePtr /*secondInput*/, const ComputationNodePtr /*thirdInput*/, 
-            const ComputationNodePtr /*fourthInput*/, const ComputationNodePtr /*fifthInput*/)
-        {
-            throw std::logic_error("This operation does not support five inputs.");
-        }
-
-        virtual void AttachInputs(const ComputationNodePtr /*firstInput*/, const ComputationNodePtr /*secondInput*/, const ComputationNodePtr /*thirdInput*/,
-            const ComputationNodePtr /*fourthInput*/, const ComputationNodePtr /*fifthInput*/, const ComputationNodePtr /* sixthInput */)
-        {
-            throw std::logic_error("This operation does not support six inputs.");
-        }
-
-        virtual void AttachInputs(const std::vector<ComputationNodePtr>& /*inputs*/)
-        {
-            throw std::logic_error("This operation does not support variable-length inputs.");
-        }
-
-        virtual void DetachInputs()
-        {
-            m_children.resize(0);
-        }
-
-        virtual void MoveMatricesToDevice(const DEVICEID_TYPE deviceId)
-        {
-            if (deviceId != AUTOPLACEMATRIX)
-            {
-                if (m_functionValues.GetDeviceId() != deviceId)
-                {
-                    bool fEmpty = m_functionValues.GetNumElements() == 0;
-                    m_functionValues.TransferFromDeviceToDevice(m_functionValues.GetDeviceId(), deviceId,true, fEmpty);
-                }
-
-                if (m_gradientValues.GetDeviceId() != deviceId)
-                {
-                    bool fEmpty = m_gradientValues.GetNumElements() == 0;
-                    m_gradientValues.TransferFromDeviceToDevice(m_gradientValues.GetDeviceId(), deviceId,true, fEmpty);
-                }
-            }
-        }
-
-        //making them virtual so that nodes that only copy values from it's children (e.g., dropout) can be efficient in evaluation
-        virtual const Matrix<ElemType>& FunctionValues() const {return m_functionValues;}
-        virtual Matrix<ElemType>& FunctionValues() { return m_functionValues;}
-
-        //return true if the node's value should be computed before the normal training. e.g., mean and invStd of input features.
-        virtual bool RequirePreCompute() const { return false;}
-
-        // return true if the node's value should be computed in batch mode only, e.g., time-reverse node
-        virtual bool RequireBatchMode() const { return false; }
-
-        virtual void DumpNodeInfo(const bool /*printValues*/, File& fstream) const
-        {
-            fstream << L"\n" + NodeName() + L"=" + OperationName();
-
-            if (!IsLeaf())
-            {
-                fstream << wstring(L"(");
-                for (size_t i=0; i<ChildrenSize(); i++)
-                {
-                    if (i > 0)
-                        fstream << wstring(L",");
-                    fstream << (Inputs(i) ? Inputs(i)->NodeName() : L"NULL");
-                }
-                fstream << wstring(L")");
-            }
-        }
-
-        virtual void SetFunctionAndGradientSize(const int numSamples) 
-        {
-            size_t numRows = m_functionValues.GetNumRows();
-            if (numRows > 0 && numSamples > 0)
-            {
-                m_functionValues.Resize(numRows, numSamples); 
-                m_gradientValues.Resize(numRows, numSamples); 
-            }
-        }
-
-        virtual void ResetBound(Matrix<ElemType> * seg, Matrix<ElemType> *existsSentenceBeginOrNoLabels)
-        {
-            m_sentenceSeg = seg;
-            m_existsSentenceBeginOrNoLabels = existsSentenceBeginOrNoLabels;
-        }
-
-        static void WINAPI SetToInitStateValueForResetSeg(const Matrix<ElemType>& sentenceBegin, 
-            size_t nStream, ElemType initStateValue, Matrix<ElemType>& newprevstate)
-        {
-            Matrix<ElemType> colSeg(sentenceBegin.GetDeviceId());
-            colSeg.Resize(nStream, nStream);
-            size_t nStateRow = newprevstate.GetNumRows();
-
-            assert(nStream == sentenceBegin.GetNumRows());
-
-            /// only set state to init state value for segmentation = 0, and -1
-            /// e.g., -1 0 1 -> 0 0 1 -> 0 0 -1 -> 1 1 0 
-
-            Matrix<ElemType> colPos(sentenceBegin.GetDeviceId());
-            colPos.SetValue(sentenceBegin); /// -1 0 1
-            colPos.InplaceTruncateBottom(SENTENCE_BEGIN);
-            Matrix<ElemType>::Scale((ElemType)-1.0, colPos);
-            colPos += SENTENCE_MIDDLE;
-            colSeg.SetDiagonalValue(colPos);
-            Matrix<ElemType> ones(sentenceBegin.GetDeviceId());
-            ones.Resize(nStateRow, nStream);
-            ones.SetValue((ElemType)1);
-            /// add default state value if it is for reset
-            Matrix<ElemType>::MultiplyAndWeightedAdd(initStateValue, ones, false, colSeg, false, 1.0, newprevstate);  /// += [0 initStateValue 0 ]
-        }
-
-        /**
-        reset to error signals to 0 for any elements without labele
-        */
-        void ResetForNoLabels(Matrix<ElemType>& toChange)
-        {
-            size_t nT = toChange.GetNumCols();
-            size_t nd = toChange.GetNumRows();
-            size_t nS = m_sentenceSeg->GetNumRows();
-            Matrix<ElemType> colBegin(m_sentenceSeg->GetDeviceId());
-            Matrix<ElemType> colSeg(m_sentenceSeg->GetDeviceId());
-            Matrix<ElemType> newfunc(m_sentenceSeg->GetDeviceId());
-
-            if (m_existsSentenceBeginOrNoLabels->GetNumRows() != 1)
-            {
-                LogicError("ResetForNoLabels: m_existsSentenceBeginOrNoLabels should be a one row matrix or a vector. ");
-            }
-            if (m_existsSentenceBeginOrNoLabels->GetNumElements() != nT / nS)
-            {
-                LogicError("ResetForNoLabels: m_existsSentenceBeginOrNoLabels should have one element for each time of all streams. Check feature reader. ");
-            }
-
-            colBegin.Resize(nS, nS);
-            colSeg.Resize(nS, 1);
-            newfunc.Resize(nd, nS);
-            for (int utt_t = 0; utt_t < nT; utt_t += nS)
-            {
-                size_t j = utt_t / nS;
-                if (m_existsSentenceBeginOrNoLabels->ColumnSlice(j, 1).Get00Element() == EXISTS_SENTENCE_BEGIN_OR_NO_LABELS)
-                {
-                    colSeg.SetValue(m_sentenceSeg->ColumnSlice(j, 1)); // -1 0 1 
-                    colSeg += SENTENCE_MIDDLE;  // change to 0 1 2
-                    colSeg.InplaceTruncateTop(SENTENCE_MIDDLE); // change to 0 1 1
-                    colBegin.SetDiagonalValue(colSeg);
-
-                    /// this is the begining of this minibatch
-                    Matrix<ElemType>::Multiply(toChange.ColumnSlice(utt_t, nS), false, colBegin, false, newfunc);
-
-                    toChange.ColumnSlice(utt_t, nS).SetValue(newfunc);
-                }
-            }
-        }
-
-        void SetLoopId(const int id)
-        {
-            m_loopId = id;
-        }
-        void SetVisitedOrder(const int id)
-        {
-            m_visitedOrder = id;
-        }
-        void SetIndex(const size_t ind)
-        {
-            m_index = ind;
-        }
-
-        void Setlowlink(const size_t lowlink)
-        {
-            m_lowlink = lowlink;
-        }
-
-        void SetVisited(const bool visited)
-        {
-            m_visited = visited;
-        }
-
-        void SetInStack(const bool instack)
-        {
-            m_inStack = instack;
-        }
-
-        void SetIndexInLoop(const size_t index)
-        {
-            m_indexInLoop = index;
-        }
-
-		void clearCache()
-		{
-			m_loopId = -1;
-			m_visitedOrder = -1;
-			m_index = -1;
-			m_lowlink = -1;
-			m_indexInLoop = 0;
-			m_visited = false;
-			m_inStack = false;
-		}
-        size_t GetIndex()
-        {
-            return m_index;
-        }
-
-        size_t GetVisitedOrder()
-        {
-            return m_visitedOrder;
-        }
-
-        size_t Getlowlink ()
-        {
-            return m_lowlink;
-        }
-
-        size_t GetIndexInLoop()
-        {
-            return m_indexInLoop;
-        }
-
-		std::wstring GetName() const
-		{
-			return m_nodeName;
-		}
-
-		std::vector<ComputationNodePtr>	GetChildren() const
-		{
-			return m_children;
-		}
-
-        bool isVisisted()
-        {
-            return m_visited;
-        }
-
-        bool isInStack()
-        {
-            return m_inStack;
-        }
-        int LoopId()
-        {
-            return m_loopId;
-        }
-
-        void SetNbrSlicesInEachRecurrentIteration(size_t bsz)
-        {
-            m_samplesInRecurrentStep = bsz;
-        }
-
-        size_t GetNbrSlicesInEachRecurrentIteration()
-        {
-            return m_samplesInRecurrentStep;
-        }
-
-        int64_t UpdateEvalTimeStamp()
-        {
-            m_evalTimeStamp = atomic_fetch_add(&s_timeStampCounter, (unsigned long long int) 1);
-            return m_evalTimeStamp;
-        }
-
-        void ResetEvalTimeStamp()
-        {
-            m_evalTimeStamp = s_timeStampCounter;
-        }
-
-        //for debugging purpose
-        virtual void PrintSelf(bool printMatrices = false) const
-        {
-            fprintf(stderr, "\n%ls[%lu, %lu] = %ls", NodeName().c_str(), FunctionValues().GetNumRows(),  FunctionValues().GetNumCols(), OperationName().c_str());           
-
-            if (!IsLeaf())
-            {
-                fprintf(stderr, "(");           
-                for (size_t i=0; i<ChildrenSize(); i++)
-                {
-                    if (i > 0)
-                        fprintf(stderr, ", ");           
-                    fprintf(stderr, "%ls[%lu, %lu]", Inputs(i)?Inputs(i)->NodeName().c_str():L"NULL", Inputs(i)->FunctionValues().GetNumRows(), Inputs(i)->FunctionValues().GetNumCols());
-                }
-                fprintf(stderr, ")");           
-            }
-
-            if (printMatrices)
-            {
-                fprintf (stderr, "\n    $$$$ Function Values\n");
-                FunctionValues().Print("FunctionValue");
-
-                fprintf (stderr, "\n    $$$$ Gradient Values\n");
-                GradientValues().Print("GradientValue");
-            }
-        }
-
-        const std::wstring& NodeName() const { return m_nodeName;}
-        std::wstring& NodeName() { return m_nodeName;}
-        
-        const std::wstring& DerivativeName() const {return L"D_" + m_nodeName;}
-
-        const Matrix<ElemType>& GradientValues() const {return m_gradientValues;}
-        Matrix<ElemType>& GradientValues() {return m_gradientValues;}
-
-        bool IsLeaf() const {return m_children.size() == 0;}
-        bool& NeedGradient() {return m_needGradient;}
-        const bool& NeedGradient() const {return m_needGradient; }
-
-        void SetReqMultiSeqHandlingTo(const bool v) { m_reqMultiSeqHandling = v; }
-        bool ReqMultiSeqHandling() const { return m_reqMultiSeqHandling; }
-
-        void InitRecurrentNode() 
-        {
-            SetLoop(0);     // TODO: SetLoop() takes a bool, not an int?
-        }
-
-        bool HasLoop() const { return m_hasloop ; }
-        void SetLoop(const bool bl)
-        {
-            m_hasloop = bl; 
-        }
-
-        virtual ComputationNodePtr FindChildInASet(const std::list<ComputationNodePtr>& loop) const
-        {
-            for (int i = 0; i < this->m_children.size(); i++)
-            {
-                if (std::find(loop.begin(), loop.end(), this->m_children[i]) != loop.end())
-                {
-                    return this->m_children[i];
-                }
-            }
-            return NULL;
-        }
-
-        virtual void CopyImageSizeFromInputs()
-        {
-            if (!IsLeaf())
-                CopyImageSizeFromInput(0); //copy from child 0 by default.
-        }
-
-        bool IsChildAnImage(const size_t index) const
-        {
-            if (index > ChildrenSize())
-                throw invalid_argument("IsChildAnImage: out of index.");
-
-            return (Inputs(index)->m_outputWidth != 1 || Inputs(index)->m_outputChannels != 1);
-        }
-
-        const size_t ChildrenSize() const {return m_children.size();}
-
-        inline const ComputationNodePtr Inputs(const size_t childIndex) const 
-        {
-#ifdef DEBUG  // profile shows this is range check very expensive in release mode, skip it  
-            if (childIndex >= m_children.size())
-                throw std::invalid_argument ("childIndex is out of range.");
-#endif
-            return m_children[childIndex];
-        }
-
-        inline ComputationNodePtr Inputs(const size_t childIndex)
-        {
-#ifdef DEBUG // profile shows this is range check very expensive in release mode, skip it  
-            if (childIndex >= m_children.size())
-                throw std::invalid_argument ("childIndex is out of range.");
-#endif
-            return m_children[childIndex];
-        }
-
-        void SetInput(const size_t childIndex, const ComputationNodePtr node)
-        {
-            //require first nodes specified before the second to avoid null nodes condition.
-           if (childIndex > m_children.size())
-               throw invalid_argument("SetInput: You must specify the input for children with index less than this one first.");
-
-           // expand the inputs to exist up to the desired index
-           while (childIndex >= m_children.size())
-           {
-               m_children.push_back(NULL);
-           }
-
-           // set the input value
-            m_children[childIndex] = node;
-        }
-
-        void ComputeGradientForChildren()
-        {
-
-            /// batch is done only for feed-forward nodes
-            if (HasLoop()) 
-                return;
-
-            for (size_t i=0; i<m_children.size(); i++)
-            {
-                if (!UseCustomizedMultiSeqHandling())
-                    ResetForNoLabels(m_gradientValues);
-
-                ComputationNodePtr child = m_children[i];
-                if (child->NeedGradient())
-                {
-#ifdef DISPLAY_DEBUG
-                    fprintf (stderr, "    [%lu]: %s(%s)\n", i, 
-                        (msra::strfun::utf8 (child->OperationName())).c_str(),
-                        (msra::strfun::utf8 (child->NodeName())).c_str());
-#endif              
-#if DUMPOUTPUT
-                    fprintf(stderr,"Backprop%d_%ls\n",i,NodeName().c_str());
-#endif
-                    ComputeInputPartial(i); //this computes partial wrt to the child and sums the gradient value in the child
-                }
-#ifdef DISPLAY_DEBUG
-                else fprintf (stderr, "    [%lu]: %s(%s) (no gradient needed so don't compute for)\n", i, 
-                        (msra::strfun::utf8 (child->OperationName())).c_str(),
-                        (msra::strfun::utf8 (child->NodeName())).c_str());
-#endif              
-            }
-            
-        }
-
-        void ComputeGradientForChildren(const size_t timeIdxInSeq)
-        {
-            for (size_t i=0; i<m_children.size(); i++)
-            {
-                if (!UseCustomizedMultiSeqHandling())
-                    ResetForNoLabels(m_gradientValues);
-
-                ComputationNodePtr child = m_children[i];
-                if (child->NeedGradient())
-                {
-#ifdef DISPLAY_DEBUG
-                    fprintf (stderr, "    [%lu]: %s(%s)\n", i, 
-                        (msra::strfun::utf8 (child->OperationName())).c_str(),
-                        (msra::strfun::utf8 (child->NodeName())).c_str());
-#endif              
-                    ComputeInputPartial(i, timeIdxInSeq); //this computes partial wrt to the child and sums the gradient value in the child
-                }
-#ifdef DISPLAY_DEBUG
-                else fprintf (stderr, "    [%lu]: %s(%s) (no gradient needed so don't compute for)\n", i, 
-                        (msra::strfun::utf8 (child->OperationName())).c_str(),
-                        (msra::strfun::utf8 (child->NodeName())).c_str());
-#endif              
-            }
-        }
-
-        static bool IsSmaller(const ComputationNodePtr lhs, const ComputationNodePtr rhs) 
-        { 
-            return lhs->m_visitedOrder < rhs->m_visitedOrder;
-        }
-
-        bool IsEqualTo (const ComputationNodePtr other) const //this will be used to determine whehter two nodes are the same
-        {
-            if (OperationName() != other->OperationName() || m_children.size() != other->m_children.size())
-                return false;
-
-            if (NodeName() == other->NodeName())  //assume names are unique in the system
-                return true;
-
-            if (IsLeaf() && other->IsLeaf())  //since names are not equal otherwise will return above
-                return false;
-
-            for (size_t i=0; i<m_children.size(); i++)
-            {
-                if (!(Inputs(i) == other->Inputs(i)))
-                    return false;
-            }
-
-            return true;
-        }
-        
-        std::list<ComputationNodePtr> EnumerateNodes(const bool forwardComputation, std::vector<ComputationNodePtr>& rootOfLoop)
-        {
-            std::list<ComputationNodePtr> result;
-
-            if (forwardComputation)
-            {
-                std::unordered_set<ComputationNodePtr> visited;
-                EnumerateNodesForEval(visited, result, rootOfLoop,false);
-            }
-            else
-            {
-                result = EnumerateNodesForGradient();
-            }
-           
-            return result;          
-        }
-
-        std::list<ComputationNodePtr> ReshuffleNodes(std::map<int, std::list<ComputationNodePtr>> recurrentResult)
-        {
-            std::list<ComputationNodePtr> noRecurrentResult;
-            std::unordered_set<ComputationNodePtr> visited;
-
-            ReshuffleNodesForEvalWithRecurrentLoops(visited, recurrentResult, noRecurrentResult);
-           
-            return noRecurrentResult;          
-        }
-
-
-
-        std::list<ComputationNodePtr> EnumerateNodes(const bool forwardComputation)
-        {
-            std::list<ComputationNodePtr> result;
-
-            if (forwardComputation)
-            {
-                std::unordered_set<ComputationNodePtr> visited;
-                EnumerateNodesForEval(visited, result);
-            }
-            else
-            {
-                result = EnumerateNodesForGradient();
-            }
-           
-            return result;          
-        }
-
-        bool IsFuncValueOlderThanInputs() const
-        {
-              for (size_t i=0; i<ChildrenSize(); i++)
-              {
-                  //the second condition is used when the time stamp change from positive to negative
-                  if (Inputs(i)->m_evalTimeStamp >= m_evalTimeStamp || Inputs(i)->m_evalTimeStamp + 1e10 < m_evalTimeStamp) 
-                      return true;
-              }
-
-              return false;
-        }
-
-        void ClearGradientForChildren(const int /*iActMiniBatchSize*/)
-        {
-            for (size_t i=0; i<m_children.size(); i++)
-            {
-                ComputationNodePtr child = m_children[i];
-                if (child->NeedGradient())
-                {
-                    if(child->GradientValues().GetMatrixType() == DENSE) 
-                    {
-                        child->GradientValues().Resize(child->FunctionValues().GetNumRows(), child->FunctionValues().GetNumCols());
-                        child->GradientValues().SetValue(0); 
-                    }
-                    else
-                    {
-                        child->GradientValues().Reset();
-                    }
-                }
-            }
-        }
-
-		//  [1/13/2015 erw] add to enumerate all the edges 
-		void EnumerateArcs(std::unordered_set<ComputationNodePtr>& vistied, std::list<ComputationArc>& arcs )
-			//  enumerate arcs that can be reached starting from the current node's children
-			//  [in/out] visited record already visited nodes 
-		{
-			std::list<ComputationNodePtr>	tovisit; 
-
-			if (vistied.find(this) == vistied.end()) // only do when this node has not been visited before
-			{
-				tovisit.push_back(this);
-
-				while (!tovisit.empty())
-				{
-					ComputationNodePtr curNode = tovisit.front();
-					tovisit.pop_front();
-
-					if (vistied.find(curNode) == vistied.end())
-					{
-						for (size_t i = 0; i < curNode->m_children.size(); i++)
-						{
-							arcs.push_back(ComputationArc(curNode, curNode->m_children[i]));	
-
-							if (vistied.find(curNode->m_children[i]) == vistied.end()) // this children has not been visited before 
-							{
-								tovisit.push_front(curNode->m_children[i]);		// going to visit each of the children
-							}
-						}
-						vistied.insert(curNode);
-					}
-				}
-			}
-		}
-		
-
-        // NOTE: we should reimplement this to be thread-safe and use a larger than requested initialized memory block
-        // we can then just wrap that memory block in a matrix of the correct dimensions since it will be const no one can change it
-        // should only need one memory block per device
-        static const Matrix<ElemType>& ConstOnes(const size_t rows, const size_t cols, const DEVICEID_TYPE deviceId)
-        {
-            if (s_constOnes.find(rows) == s_constOnes.end() ||
-                s_constOnes[rows].find(cols) == s_constOnes[rows].end()) //not found
-            {
-                Matrix<ElemType>* matrix = new Matrix<ElemType>(rows, cols, (DEVICEID_TYPE)deviceId);
-                matrix->SetValue(ElemType(1.000));
-                s_constOnes[rows][cols] = matrix;
-            }
-
-            Matrix<ElemType>* m = s_constOnes[rows][cols];
-            m->TransferFromDeviceToDevice(m->GetDeviceId(), deviceId);
-
-            return *m;
-        }
-
-    protected:
-        void CopyImageSizeFromInput(const size_t index, const bool outputSameAsInput = true)
-        {
-            if (index >= ChildrenSize())
-                throw invalid_argument("CopyImageSizeFromInput: output index");
-        
-            ComputationNodePtr child = m_children[index];
-            if (child != nullptr)
-            {
-                m_inputWidth = child->m_outputWidth;
-                m_inputHeight = child->m_outputHeight;
-                m_inputChannels = child->m_outputChannels;
-            }
-
-            if (outputSameAsInput)
-            {
-                m_outputWidth = m_inputWidth;
-                m_outputHeight = m_inputHeight;
-                m_outputChannels = m_inputChannels;
-            }
-        }
-
-        virtual void PrintSelfBeforeValidation(bool allowNulls=false) const
-        {
-            fprintf(stderr, "\nValidating --> %ls = %ls", NodeName().c_str(), OperationName().c_str());           
-
-            if (!IsLeaf())
-            {
-                fprintf(stderr, "(");           
-                for (size_t i=0; i<ChildrenSize(); i++)
-                {
-                    ComputationNodePtr child = Inputs(i);
-                    if (i > 0)
-                        fprintf(stderr, ", ");           
-
-                    if (child == nullptr)
-                    {
-                        if (allowNulls)
-                        {
-                            fprintf(stderr, "NULL");
-                            continue;
-                        }
-                        throw runtime_error("One of the children is missing.");
-                    }
-
-
-                    if (IsChildAnImage(i))  //image
-                        fprintf(stderr, "%ls[%lu {W=%lu, H=%lu, C=%lu}, %lu]", child->NodeName().c_str(), child->FunctionValues().GetNumRows(), 
-                            child->m_outputWidth, child->m_outputHeight, child->m_outputChannels, child->FunctionValues().GetNumCols());
-                    else
-                        fprintf(stderr, "%ls[%lu, %lu]", child->NodeName().c_str(), child->FunctionValues().GetNumRows(), child->FunctionValues().GetNumCols());
-
-                }
-                fprintf(stderr, ")");           
-            }
-        }
-
-        //to be called by derived classed if that class needs to print node values
-        void PrintNodeValuesToFile(const bool printValues, File& fstream) const
-        {
-            if (printValues)
-            {
-                fstream << wstring(L"\n");
-                const Matrix<ElemType>&  m = FunctionValues();
-                for (size_t i=0; i < m.GetNumRows(); i++)
-                {
-                    for (size_t j=0; j < m.GetNumCols(); j++)
-                    {
-                        fstream << m(i,j);
-                    }
-                    fstream << wstring(L"\n");
-                }
-                fstream << wstring(L"####################################################################");
-            }
-       }
-
-        std::list<ComputationNodePtr> EnumerateNodesForGradient() 
-        {
-            std::list<ComputationNodePtr>  nodes = this->EnumerateNodes(true);  //get forward computation order first
-
-            nodes.sort(IsSmaller); 
-            nodes.reverse();
-            
-            return nodes;
-        }
-
-
-
-        std::wstring CreateUniqNodeName() const
-        {
-#ifdef USE_GUID_AS_NAME
-            UUID uuid;
-            ZeroMemory(&uuid, sizeof(UUID));
-            std::wstring name;
-
-            UuidCreate(&uuid);
-            WCHAR* szUuid = nullptr;
-            if (UuidToStringW(&uuid, (RPC_WSTR*)&szUuid) != RPC_S_OK)
-                throw std::runtime_error("Failed to craete unique node name.");
-            else
-            {
-              name = szUuid;
-              RpcStringFreeW((RPC_WSTR*)&szUuid);
-            }
-#else
-            int64_t id = atomic_fetch_add(&s_timeStampCounter, (unsigned long long int) 1);
-            std::wstring base = L"AutoName";
-            std::wstringstream sstm;
-            sstm << base.c_str() << id;
-            std::wstring name = sstm.str();
-            //msra::strfun::wstrprintf name(L"%s%d", L"AutoName", id);
-#endif
-
-            return name;
-        }
-
-        bool ChildrenNeedGradient()  const //this is only valid when called in the forward computation order.
-        {
-            for (int i=0; i<m_children.size(); i++)         
-            {
-                if (m_children[i] == nullptr)
-                    continue;
-                if (m_children[i]->m_needGradient) 
-                    return true;
-            }
-            return false;
-        }
-
-        void EnumerateNodesForEval(std::unordered_set<ComputationNodePtr>& visited, std::list<ComputationNodePtr>& result,
-            std::vector<ComputationNodePtr>& sourceRecurrentNodePtr, const bool bFromDelayNode) 
-        {
-            if (visited.find(this) == visited.end())  //not visited
-            {   
-                visited.insert(this);   // have visited tagged here to avoid infinite loop over children, children's children, etc
-
-                for (int i=0; i<m_children.size(); i++)
-                {
-                    if (m_children[i] == nullptr)
-                        continue;
-                    m_children[i]->EnumerateNodesForEval(visited, result, sourceRecurrentNodePtr, this->OperationName() == L"Delay");
-                }
-                
-                //children first for function evaluation
-                if (!IsLeaf())
-                {
-                    if (ChildrenNeedGradient())  //only nodes that require gradient calculation is included in gradient calculation
-                        m_needGradient = true;
-                    else
-                        m_needGradient = false;
-                }
-                
-                result.push_back(ComputationNodePtr(this));  //we put this in the list even if it's leaf since we need to use it to determine learnable params 
-                this->m_visitedOrder = result.size();
-            }
-            else
-            {
-                if (!IsLeaf() && bFromDelayNode)
-                    sourceRecurrentNodePtr.push_back(this) ;
-            }
-        }
-
-        void ReshuffleNodesForEvalWithRecurrentLoops(std::unordered_set<ComputationNodePtr>& visited, std::map<int, std::list<ComputationNodePtr>>& recurrentResult, 
-            std::list<ComputationNodePtr>& noRecurrentResult) 
-        {
-            if (visited.find(this) == visited.end())  //not visited
-            {   
-                visited.insert(this);   // have visited tagged here to avoid infinite loop over children, children's children, etc
-
-                for (int i=0; i<m_children.size(); i++)
-                {
-                    m_children[i]->ReshuffleNodesForEvalWithRecurrentLoops(visited, recurrentResult, noRecurrentResult);
-                }
-                
-                //children first for function evaluation
-                if (!IsLeaf())
-                {
-                    if (ChildrenNeedGradient())  //only nodes that require gradient calculation is included in gradient calculation
-                        m_needGradient = true;
-                    else
-                        m_needGradient = false;
-                }
-                
-                if (LoopId() >= 0)
-                {
-                    recurrentResult[LoopId()].push_back(ComputationNodePtr(this));
-                }
-                else
-                {
-                    noRecurrentResult.push_back(ComputationNodePtr(this));  //we put this in the list even if it's leaf since we need to use it to determine learnable params 
-                }
-            }
-        }
-
-        void EnumerateNodesForEval(std::unordered_set<ComputationNodePtr>& visited, std::list<ComputationNodePtr>& result) 
-        {
-            if (visited.find(this) == visited.end())  //not visited
-            {   
-                visited.insert(this);   // have visited tagged here to avoid infinite loop over children, children's children, etc
-
-                for (int i=0; i<m_children.size(); i++)
-                {
-                    m_children[i]->EnumerateNodesForEval(visited, result);
-                }
-                
-                //children first for function evaluation
-                if (!IsLeaf())
-                {
-                    if (ChildrenNeedGradient())  //only nodes that require gradient calculation is included in gradient calculation
-                        m_needGradient = true;
-                    else
-                        m_needGradient = false;
-                }
-                
-                result.push_back(ComputationNodePtr(this));  //we put this in the list even if it's leaf since we need to use it to determine learnable params 
-            }
-        }
-
-
-    public:
-        virtual void CopyTo(const ComputationNodePtr node, const std::wstring& newName, const CopyNodeFlags flags) const
-        {
-            if (OperationName() != node->OperationName())
-                throw std::runtime_error("Cannot copy from one node type to another node type");
-            if (flags & CopyNodeFlags::copyNodeChildren)
-            {
-                node->m_children = m_children;
-            }
-            if (flags & CopyNodeFlags::copyNodeValue)
-            {
-                node->m_deviceId = m_deviceId;
-                node->m_needGradient = m_needGradient;
-                node->m_nodeName = newName;
-                node->m_evalTimeStamp = m_evalTimeStamp;
-
-                node->m_hasloop = m_hasloop; 
-
-                node->m_inputWidth = m_inputWidth;
-                node->m_inputHeight = m_inputHeight;
-                node->m_inputChannels = m_inputChannels;
-
-                node->m_outputWidth = m_outputWidth;
-                node->m_outputHeight = m_outputHeight;
-                node->m_outputChannels = m_outputChannels;
-
-                node->m_functionValues = m_functionValues; 
-                node->m_gradientValues = m_gradientValues;
-
-                node->m_reqMultiSeqHandling = m_reqMultiSeqHandling;
-            }
-        }
-
-        virtual ComputationNodePtr Duplicate(const std::wstring& newName, const CopyNodeFlags flags) const = 0;
-
-        /// these are used to export hidden state activity
-        virtual bool GetHistory(Matrix<ElemType>& , bool )
-        {
-            return false;
-        }
-
-        virtual void SetHistory(const Matrix<ElemType>& )
-        {
-        }
-
-        /// these two are used to pass gradients from future minibatch
-        virtual void GetErrorsToPreviousMinibatch(Matrix<ElemType>&) {}
-        virtual void SetErrorsFromFutureMinibatch(Matrix<ElemType>&) {}
-
-        // indicatess whether special handling is needed.The standard handleing will be just mask the function values after the evalaution and mask the gradient before gradiant computation for the children. this is not valid for all criterion nodes whose result is a scalar.
-        virtual bool UseCustomizedMultiSeqHandling() { return false; }
-
-    protected:
-
-        DEVICEID_TYPE m_deviceId; //CPU=-1, >=0 GPU
-        bool m_needGradient;  //only used for leaf, i.e., learnable parameters, etc.
-        bool m_reqMultiSeqHandling;  // indicates whether the results of operation should be masked to handle the cases that the utterances have different lengths when grouped together as a minibatch.
-        size_t m_inputWidth, m_inputHeight, m_inputChannels;  //how to interpret each column in the input as an image
-        size_t m_outputWidth, m_outputHeight, m_outputChannels;  //how to interpret each column in the output as an image
-
-        std::vector<ComputationNodePtr> m_children;
-
-        std::wstring m_nodeName;
-        Matrix<ElemType> m_functionValues, m_gradientValues;
-
-        static atomic_ullong s_timeStampCounter;
-        int64_t m_evalTimeStamp; //this is used to reduce unnecessary recomputation when a different node in the model is reevaluated
-
-        static std::map<size_t, std::map<size_t, Matrix<ElemType>*>> s_constOnes;
-
-        int     m_loopId;
-        size_t  m_samplesInRecurrentStep;
-
-        /// the order in reverse graph. 
-        int m_visitedOrder;
-        int m_index;
-        int m_lowlink;
-        bool m_visited;
-        bool m_inStack;
-        int m_indexInLoop;
-        Matrix<ElemType> * m_sentenceSeg;
-        /// conditionally point to either a pointer to that provided by network, or point to 
-        /// an indiviaul sentence boundary info, which happens if delay > 1 is required for delay node
-        Matrix<ElemType> * m_existsSentenceBeginOrNoLabels;
-        Matrix<ElemType> m_boundaryInfo; /// individual sentence boundary information 
-
-    private:
-        // for loop nodes
-        bool m_hasloop; 
-    };
-    // add this at the start of each derived class, to get access to the members of ComputationNode
-    // BUGBUG: some should be protected, not public; TODO: comment here why this is needed and how to maintain it
-#define UsingComputationNodeMembers    \
-        typedef ComputationNode<ElemType> B; \
-protected:  \
-        typedef ComputationNode<ElemType>* ComputationNodePtr;  \
-public: \
-        using B::AttachInputs; using B::ChildrenNeedGradient; using B::ChildrenSize; using B::ClearGradientForChildren; \
-        using B::ComputeGradientForChildren; using B::ComputeInputPartial; using B::ConstOnes; using B::CopyImageSizeFromInput; \
-        using B::CopyImageSizeFromInputs; using B::CopyTo; using B::CreateUniqNodeName; using B::DerivativeName; using B::DetachInputs; \
-        using B::DumpNodeInfo; using B::Duplicate; using B::EnumerateNodes; using B::EnumerateNodesForEval; \
-        using B::EnumerateNodesForGradient; using B::EvaluateThisNode; using B::FindChildInASet; using B::FunctionValues; \
-        using B::GradientValues; using B::HasLoop; using B::InitRecurrentNode; using B::Inputs; \
-        using B::IsChildAnImage; using B::IsEqualTo; using B::IsFuncValueOlderThanInputs; using B::IsLeaf; using B::IsSmaller; \
-        using B::LoadFromFile; using B::MoveMatricesToDevice; using B::NeedGradient; using B::NodeName; \
-        using B::OperationName; using B::PrintNodeValuesToFile; using B::PrintSelf; using B::PrintSelfBeforeValidation; \
-        using B::RequirePreCompute; using B::ReshuffleNodes; using B::ReshuffleNodesForEvalWithRecurrentLoops; \
-        using B::SaveToFile; using B::SetFunctionAndGradientSize; using B::SetInput; using B::Validate; \
-protected:  \
-        using B::m_loopId; using B::m_samplesInRecurrentStep; \
-        using B::m_visitedOrder; using B::m_index; using B::m_lowlink; using B::m_visited; using B::m_inStack; \
-        using B::m_indexInLoop; using B::m_boundaryInfo; \
-        using B::m_sentenceSeg; using B::m_existsSentenceBeginOrNoLabels; \
-        using B::m_reqMultiSeqHandling; using B::UseCustomizedMultiSeqHandling; \
-        using B::m_children; using B::m_deviceId; using B::m_evalTimeStamp; using B::m_functionValues; using B::m_gradientValues; \
-        using B::m_inputChannels; using B::m_inputHeight; using B::m_inputWidth; using B::m_needGradient; using B::m_nodeName; \
-        using B::m_outputChannels; using B::m_outputHeight; using B::m_outputWidth; using B::s_constOnes; using B::s_timeStampCounter
-
-#pragma endregion base computation class
-
-
-
-}}}
-=======
-//
-// <copyright file="ComputationNode.h" company="Microsoft">
-//     Copyright (c) Microsoft Corporation.  All rights reserved.
-// </copyright>
-//
-#pragma once
-
-#include <unordered_set>
-#include <map>
-#include <string>
-#include <vector>
-#include <stdexcept>
-#include <list>
-#include <memory>
-#include <algorithm>
-#include <assert.h>
-#include <atomic>
-#include <sstream>
-#include <iostream>
-
-#include "Basics.h"
-#include "Matrix.h"
-
-//#define RNN_DEBUG 1
-#define DEFAULT_HIDDEN_ACTIVITY 0.1
-
-#ifndef NOT_IMPLEMENTED
-#define NOT_IMPLEMENTED \
-{   \
-    fprintf(stderr, "Inside File: %s  Line: %d  Function: %s  -> Feature Not Implemented.\n", __FILE__, __LINE__, __FUNCTION__); \
-    throw std::logic_error("Not Implemented"); \
-}
-#endif
-
-#pragma warning (disable: 4267)
-
-//version number to control how to read and write 
-#define CNTK_MODEL_VERSION_1 1
-#define CURRENT_CNTK_MODEL_VERSION 2
-
-namespace Microsoft { namespace MSR { namespace CNTK {
-
-    enum CopyNodeFlags
-    {
-        copyNodeNull = 0, // invalid value
-        copyNodeValue=1, // copy everything but the children links
-        copyNodeChildren=2, // only copy over children links
-        copyNodeAll=3, // copy everything
-        copyNodeChildrenCrossNetwork=4, // allow a cross network child copy
-    };
-
-#pragma region base computation class
-
-    template<class ElemType>
-    class ComputationNode //Abstract Class that cannot be instantiated
-    {
-    protected:
-        //std containers such as list and map does not support class reference so we need to use pointer
-        typedef ComputationNode<ElemType>* ComputationNodePtr;
-		typedef std::pair<ComputationNodePtr, ComputationNodePtr> ComputationArc;
-        int     m_loopId;
-        size_t  m_samplesInRecurrentStep; 
-
-        /// the order in reverse graph. 
-        int     m_visitedOrder;  
-        int m_index;
-        int m_lowlink;
-        bool m_visited;
-        bool m_inStack;
-        int m_indexInLoop;
-        Matrix<ElemType> * m_sentenceSeg; 
-        /// conditionally point to either a pointer to that provided by network, or point to 
-        /// an indiviaul sentence boundary info, which happens if delay > 1 is required for delay node
-        Matrix<ElemType> * m_existsSentenceBeginOrNoLabels;
-        Matrix<ElemType> mBoundaryInfo; /// individual sentence boundary information 
-        Matrix<ElemType> mExistSentenceBeginOrNoLabels; // individual the corresponding information 
-    public:
-        ComputationNode(DEVICEID_TYPE deviceId) : m_functionValues(deviceId), m_gradientValues(deviceId), mBoundaryInfo(deviceId), mExistSentenceBeginOrNoLabels(deviceId)
-        {
-            m_deviceId = deviceId;
-            m_loopId = -1;
-            m_samplesInRecurrentStep = 1;
-            m_visitedOrder = -1;
-            m_index = -1;
-            m_lowlink = -1;
-            m_indexInLoop = 0;
-            m_visited = false;
-            m_inStack = false;
-            m_existsSentenceBeginOrNoLabels = nullptr;
-            m_sentenceSeg = nullptr;
-        }
-
-        virtual ~ComputationNode()
-        {
-#ifdef DISPLAY_DEBUG
-            fprintf (stderr, "Called Destructor NodeName: %s\n",(msra::strfun::utf8 (NodeName())).c_str());
-#endif
-        }
-
-        virtual const std::wstring OperationName() const = 0;
-        virtual void SaveToFile(File& fstream) const
-        {
-            fstream << OperationName() << NodeName();
-        }
-
-        virtual void LoadFromFile(File& /*fstream*/, const size_t /*modelVersion*/, const DEVICEID_TYPE deviceId = AUTOPLACEMATRIX)
-        {
-            m_deviceId = deviceId;
-            MoveMatricesToDevice(deviceId);
-            InitRecurrentNode();
-        }
-
-        virtual void ComputeInputPartial(const size_t inputIndex) = 0;
-        virtual void ComputeInputPartial(const size_t /*inputIndex*/, const size_t /*timeIdxInSeq*/) 
-        {
-            NOT_IMPLEMENTED;
-        }
-        
-        virtual void EvaluateThisNode() = 0;
-        // evaluate only at time index timeIdxInSeq
-        virtual void EvaluateThisNode(const size_t /*timeIdxInSeq*/) 
-        {
-            NOT_IMPLEMENTED;
-        }
-
-        virtual void Validate() = 0;
-        virtual bool UnitTest() { return true; }
-
-        virtual void AttachInputs(const ComputationNodePtr /*singleInput*/) 
-        {
-            throw std::logic_error("This operation does not support single input.");
-        }
-
-        virtual void AttachInputs(const ComputationNodePtr /*leftInput*/, const ComputationNodePtr /*rightInput*/) 
-        {
-            throw std::logic_error("This operation does not support two inputs.");
-        }
-
-        virtual void AttachInputs(const ComputationNodePtr /*leftInput*/, const ComputationNodePtr /*middleInput*/, const ComputationNodePtr /*rightInput*/) 
-        {
-            throw std::logic_error("This operation does not support three inputs.");
-        }
-
-        virtual void AttachInputs(const ComputationNodePtr /*firstInput*/, const ComputationNodePtr /*secondInput*/, const ComputationNodePtr /*thirdInput*/, const ComputationNodePtr /*fourthInput*/)
-        {
-            throw std::logic_error("This operation does not support four inputs.");
-        }
-
-        virtual void AttachInputs(const ComputationNodePtr /*firstInput*/, const ComputationNodePtr /*secondInput*/, const ComputationNodePtr /*thirdInput*/, 
-            const ComputationNodePtr /*fourthInput*/, const ComputationNodePtr /*fifthInput*/)
-        {
-            throw std::logic_error("This operation does not support five inputs.");
-        }
-
-        virtual void AttachInputs(const ComputationNodePtr /*firstInput*/, const ComputationNodePtr /*secondInput*/, const ComputationNodePtr /*thirdInput*/,
-            const ComputationNodePtr /*fourthInput*/, const ComputationNodePtr /*fifthInput*/, const ComputationNodePtr /* sixthInput */)
-        {
-            throw std::logic_error("This operation does not support six inputs.");
-        }
-
-        virtual void AttachInputs(const std::vector<ComputationNodePtr>& /*inputs*/)
-        {
-            throw std::logic_error("This operation does not support variable-length inputs.");
-        }
-
-        virtual void DetachInputs()
-        {
-            m_children.resize(0);
-        }
-
-        virtual void MoveMatricesToDevice(const DEVICEID_TYPE deviceId)
-        {
-            if (deviceId != AUTOPLACEMATRIX)
-            {
-                if (m_functionValues.GetDeviceId() != deviceId)
-                {
-                    bool fEmpty = m_functionValues.GetNumElements() == 0;
-                    m_functionValues.TransferFromDeviceToDevice(m_functionValues.GetDeviceId(), deviceId,true, fEmpty);
-                }
-
-                if (m_gradientValues.GetDeviceId() != deviceId)
-                {
-                    bool fEmpty = m_gradientValues.GetNumElements() == 0;
-                    m_gradientValues.TransferFromDeviceToDevice(m_gradientValues.GetDeviceId(), deviceId,true, fEmpty);
-                }
-            }
-        }
-
-        //making them virtual so that nodes that only copy values from it's children (e.g., dropout) can be efficient in evaluation
-        virtual const Matrix<ElemType>& FunctionValues() const {return m_functionValues;}
-        virtual Matrix<ElemType>& FunctionValues() { return m_functionValues;}
-
-        //return true if the node's value should be computed before the normal training. e.g., mean and invStd of input features.
-        virtual bool RequirePreCompute() const { return false;}
-
-        // return true if the node's value should be computed in batch mode only, e.g., time-reverse node
-        virtual bool RequireBatchMode() const { return false; }
-
-        virtual void DumpNodeInfo(const bool /*printValues*/, File& fstream) const
-        {
-            fstream << L"\n" + NodeName() + L"=" + OperationName();
-
-            if (!IsLeaf())
-            {
-                fstream << wstring(L"(");
-                for (size_t i=0; i<ChildrenSize(); i++)
-                {
-                    if (i > 0)
-                        fstream << wstring(L",");
-                    fstream << (Inputs(i) ? Inputs(i)->NodeName() : L"NULL");
-                }
-                fstream << wstring(L")");
-            }
-        }
-
-        virtual void SetFunctionAndGradientSize(const int numSamples) 
-        {
-            size_t numRows = m_functionValues.GetNumRows();
-            if (numRows > 0 && numSamples > 0)
-            {
-                m_functionValues.Resize(numRows, numSamples); 
-                m_gradientValues.Resize(numRows, numSamples); 
-            }
-        }
-
-        virtual void ResetBound(Matrix<ElemType> * seg, Matrix<ElemType> *existsSentenceBeginOrNoLabels)
-        {
-            m_sentenceSeg = seg;
-            m_existsSentenceBeginOrNoLabels = existsSentenceBeginOrNoLabels;
-        }
-
-        static void WINAPI SetToInitStateValueForResetSeg(const Matrix<ElemType>& sentenceBegin, 
-            size_t nStream, ElemType initStateValue, Matrix<ElemType>& newprevstate)
-        {
-            Matrix<ElemType> colSeg(sentenceBegin.GetDeviceId());
-            colSeg.Resize(nStream, nStream);
-            size_t nStateRow = newprevstate.GetNumRows();
-
-            assert(nStream == sentenceBegin.GetNumRows());
-
-            /// only set state to init state value for segmentation = 0, and -1
-            /// e.g., -1 0 1 -> 0 0 1 -> 0 0 -1 -> 1 1 0 
-
-            Matrix<ElemType> colPos(sentenceBegin.GetDeviceId());
-            colPos.SetValue(sentenceBegin); /// -1 0 1
-            colPos.InplaceTruncateBottom(SENTENCE_BEGIN);
-            Matrix<ElemType>::Scale((ElemType)-1.0, colPos);
-            colPos += SENTENCE_MIDDLE;
-            colSeg.SetDiagonalValue(colPos);
-            Matrix<ElemType> ones(sentenceBegin.GetDeviceId());
-            ones.Resize(nStateRow, nStream);
-            ones.SetValue((ElemType)1);
-            /// add default state value if it is for reset
-            Matrix<ElemType>::MultiplyAndWeightedAdd(initStateValue, ones, false, colSeg, false, 1.0, newprevstate);  /// += [0 initStateValue 0 ]
-        }
-
-        /**
-        reset to error signals to 0 for any elements without labele
-        */
-        void ResetForNoLabels(Matrix<ElemType>& toChange)
-        {
-            size_t nT = toChange.GetNumCols();
-            size_t nd = toChange.GetNumRows();
-            size_t nS = m_sentenceSeg.GetNumRows();
-            Matrix<ElemType> colBegin(m_sentenceSeg.GetDeviceId());
-            Matrix<ElemType> colSeg(m_sentenceSeg.GetDeviceId());
-            Matrix<ElemType> newfunc(m_sentenceSeg.GetDeviceId());
-
-            if (m_existsSentenceBeginOrNoLabels.GetNumRows() != 1)
-            {
-                LogicError("ResetForNoLabels: m_existsSentenceBeginOrNoLabels should be a one row matrix or a vector. ");
-            }
-            if (m_existsSentenceBeginOrNoLabels.GetNumElements() != nT / nS)
-            {
-                LogicError("ResetForNoLabels: m_existsSentenceBeginOrNoLabels should have one element for each time of all streams. Check feature reader. ");
-            }
-
-            colBegin.Resize(nS, nS);
-            colSeg.Resize(nS, 1);
-            newfunc.Resize(nd, nS);
-            for (int utt_t = 0; utt_t < nT; utt_t += nS)
-            {
-                size_t j = utt_t / nS;
-                if (m_existsSentenceBeginOrNoLabels.ColumnSlice(j, 1).Get00Element() == EXISTS_SENTENCE_BEGIN_OR_NO_LABELS)
-                {
-                    colSeg.SetValue(m_sentenceSeg.ColumnSlice(j, 1)); // -1 0 1 
-                    colSeg += SENTENCE_MIDDLE;  // change to 0 1 2
-                    colSeg.InplaceTruncateTop(SENTENCE_MIDDLE); // change to 0 1 1
-                    colBegin.SetDiagonalValue(colSeg);
-
-                    /// this is the begining of this minibatch
-                    Matrix<ElemType>::Multiply(toChange.ColumnSlice(utt_t, nS), false, colBegin, false, newfunc);
-
-                    toChange.ColumnSlice(utt_t, nS).SetValue(newfunc);
-                }
-            }
-        }
-
-        void SetLoopId(const int id)
-        {
-            m_loopId = id;
-        }
-        void SetVisitedOrder(const int id)
-        {
-            m_visitedOrder = id;
-        }
-        void SetIndex(const size_t ind)
-        {
-            m_index = ind;
-        }
-
-        void Setlowlink(const size_t lowlink)
-        {
-            m_lowlink = lowlink;
-        }
-
-        void SetVisited(const bool visited)
-        {
-            m_visited = visited;
-        }
-
-        void SetInStack(const bool instack)
-        {
-            m_inStack = instack;
-        }
-
-        void SetIndexInLoop(const size_t index)
-        {
-            m_indexInLoop = index;
-        }
-
-		void clearCache()
-		{
-			m_loopId = -1;
-			m_visitedOrder = -1;
-			m_index = -1;
-			m_lowlink = -1;
-			m_indexInLoop = 0;
-			m_visited = false;
-			m_inStack = false;
-		}
-        size_t GetIndex()
-        {
-            return m_index;
-        }
-
-        size_t GetVisitedOrder()
-        {
-            return m_visitedOrder;
-        }
-
-        size_t Getlowlink ()
-        {
-            return m_lowlink;
-        }
-
-        size_t GetIndexInLoop()
-        {
-            return m_indexInLoop;
-        }
-
-		std::wstring GetName() const
-		{
-			return m_nodeName;
-		}
-
-		std::vector<ComputationNodePtr>	GetChildren() const
-		{
-			return m_children;
-		}
-
-        bool isVisisted()
-        {
-            return m_visited;
-        }
-
-        bool isInStack()
-        {
-            return m_inStack;
-        }
-        int LoopId()
-        {
-            return m_loopId;
-        }
-
-        void SetNbrSlicesInEachRecurrentIteration(size_t bsz)
-        {
-            m_samplesInRecurrentStep = bsz;
-        }
-
-        size_t GetNbrSlicesInEachRecurrentIteration()
-        {
-            return m_samplesInRecurrentStep;
-        }
-
-        int64_t UpdateEvalTimeStamp()
-        {
-            m_evalTimeStamp = atomic_fetch_add(&s_timeStampCounter, (unsigned long long int) 1);
-            return m_evalTimeStamp;
-        }
-
-        void ResetEvalTimeStamp()
-        {
-            m_evalTimeStamp = s_timeStampCounter;
-        }
-
-        //for debugging purpose
-        virtual void PrintSelf(bool printMatrices = false) const
-        {
-            fprintf(stderr, "\n%ls[%lu, %lu] = %ls", NodeName().c_str(), FunctionValues().GetNumRows(),  FunctionValues().GetNumCols(), OperationName().c_str());           
-
-            if (!IsLeaf())
-            {
-                fprintf(stderr, "(");           
-                for (size_t i=0; i<ChildrenSize(); i++)
-                {
-                    if (i > 0)
-                        fprintf(stderr, ", ");           
-                    fprintf(stderr, "%ls[%lu, %lu]", Inputs(i)?Inputs(i)->NodeName().c_str():L"NULL", Inputs(i)->FunctionValues().GetNumRows(), Inputs(i)->FunctionValues().GetNumCols());
-                }
-                fprintf(stderr, ")");           
-            }
-
-            if (printMatrices)
-            {
-                fprintf (stderr, "\n    $$$$ Function Values\n");
-                FunctionValues().Print("FunctionValue");
-
-                fprintf (stderr, "\n    $$$$ Gradient Values\n");
-                GradientValues().Print("GradientValue");
-            }
-        }
-
-        const std::wstring& NodeName() const { return m_nodeName;}
-        std::wstring& NodeName() { return m_nodeName;}
-        
-        const std::wstring& DerivativeName() const {return L"D_" + m_nodeName;}
-
-        const Matrix<ElemType>& GradientValues() const {return m_gradientValues;}
-        Matrix<ElemType>& GradientValues() {return m_gradientValues;}
-
-        bool IsLeaf() const {return m_children.size() == 0;}
-        bool& NeedGradient() {return m_needGradient;}
-        const bool& NeedGradient() const {return m_needGradient; }
-
-        void InitRecurrentNode() 
-        {
-            SetLoop(0);     // TODO: SetLoop() takes a bool, not an int?
-        }
-
-        bool HasLoop() const { return m_hasloop ; }
-        void SetLoop(const bool bl)
-        {
-            m_hasloop = bl; 
-        }
-
-        virtual ComputationNodePtr FindChildInASet(const std::list<ComputationNodePtr>& loop) const
-        {
-            for (int i = 0; i < this->m_children.size(); i++)
-            {
-                if (std::find(loop.begin(), loop.end(), this->m_children[i]) != loop.end())
-                {
-                    return this->m_children[i];
-                }
-            }
-            return NULL;
-        }
-
-        virtual void CopyImageSizeFromInputs()
-        {
-            if (!IsLeaf())
-                CopyImageSizeFromInput(0); //copy from child 0 by default.
-        }
-
-        bool IsChildAnImage(const size_t index) const
-        {
-            if (index > ChildrenSize())
-                throw invalid_argument("IsChildAnImage: out of index.");
-
-            return (Inputs(index)->m_outputWidth != 1 || Inputs(index)->m_outputChannels != 1);
-        }
-
-        const size_t ChildrenSize() const {return m_children.size();}
-
-        inline const ComputationNodePtr Inputs(const size_t childIndex) const 
-        {
-#ifdef DEBUG  // profile shows this is range check very expensive in release mode, skip it  
-            if (childIndex >= m_children.size())
-                throw std::invalid_argument ("childIndex is out of range.");
-#endif
-            return m_children[childIndex];
-        }
-
-        inline ComputationNodePtr Inputs(const size_t childIndex)
-        {
-#ifdef DEBUG // profile shows this is range check very expensive in release mode, skip it  
-            if (childIndex >= m_children.size())
-                throw std::invalid_argument ("childIndex is out of range.");
-#endif
-            return m_children[childIndex];
-        }
-
-        void SetInput(const size_t childIndex, const ComputationNodePtr node)
-        {
-            //require first nodes specified before the second to avoid null nodes condition.
-           if (childIndex > m_children.size())
-               throw invalid_argument("SetInput: You must specify the input for children with index less than this one first.");
-
-           // expand the inputs to exist up to the desired index
-           while (childIndex >= m_children.size())
-           {
-               m_children.push_back(NULL);
-           }
-
-           // set the input value
-            m_children[childIndex] = node;
-        }
-
-        void ComputeGradientForChildren()
-        {
-
-            /// batch is done only for feed-forward nodes
-            if (HasLoop()) 
-                return;
-
-            for (size_t i=0; i<m_children.size(); i++)
-            {
-                ComputationNodePtr child = m_children[i];
-                if (child->NeedGradient())
-                {
-#ifdef DISPLAY_DEBUG
-                    fprintf (stderr, "    [%lu]: %s(%s)\n", i, 
-                        (msra::strfun::utf8 (child->OperationName())).c_str(),
-                        (msra::strfun::utf8 (child->NodeName())).c_str());
-#endif              
-#if DUMPOUTPUT
-                    fprintf(stderr,"Backprop%d_%ls\n",i,NodeName().c_str());
-#endif
-                    ComputeInputPartial(i); //this computes partial wrt to the child and sums the gradient value in the child
-                }
-#ifdef DISPLAY_DEBUG
-                else fprintf (stderr, "    [%lu]: %s(%s) (no gradient needed so don't compute for)\n", i, 
-                        (msra::strfun::utf8 (child->OperationName())).c_str(),
-                        (msra::strfun::utf8 (child->NodeName())).c_str());
-#endif              
-            }
-            
-        }
-
-        void ComputeGradientForChildren(const size_t timeIdxInSeq)
-        {
-
-            for (size_t i=0; i<m_children.size(); i++)
-            {
-                ComputationNodePtr child = m_children[i];
-                if (child->NeedGradient())
-                {
-#ifdef DISPLAY_DEBUG
-                    fprintf (stderr, "    [%lu]: %s(%s)\n", i, 
-                        (msra::strfun::utf8 (child->OperationName())).c_str(),
-                        (msra::strfun::utf8 (child->NodeName())).c_str());
-#endif              
-                    ComputeInputPartial(i, timeIdxInSeq); //this computes partial wrt to the child and sums the gradient value in the child
-                }
-#ifdef DISPLAY_DEBUG
-                else fprintf (stderr, "    [%lu]: %s(%s) (no gradient needed so don't compute for)\n", i, 
-                        (msra::strfun::utf8 (child->OperationName())).c_str(),
-                        (msra::strfun::utf8 (child->NodeName())).c_str());
-#endif              
-            }
-        }
-
-        static bool IsSmaller(const ComputationNodePtr lhs, const ComputationNodePtr rhs) 
-        { 
-            return lhs->m_visitedOrder < rhs->m_visitedOrder;
-        }
-
-        bool IsEqualTo (const ComputationNodePtr other) const //this will be used to determine whehter two nodes are the same
-        {
-            if (OperationName() != other->OperationName() || m_children.size() != other->m_children.size())
-                return false;
-
-            if (NodeName() == other->NodeName())  //assume names are unique in the system
-                return true;
-
-            if (IsLeaf() && other->IsLeaf())  //since names are not equal otherwise will return above
-                return false;
-
-            for (size_t i=0; i<m_children.size(); i++)
-            {
-                if (!(Inputs(i) == other->Inputs(i)))
-                    return false;
-            }
-
-            return true;
-        }
-        
-        std::list<ComputationNodePtr> EnumerateNodes(const bool forwardComputation, std::vector<ComputationNodePtr>& rootOfLoop)
-        {
-            std::list<ComputationNodePtr> result;
-
-            if (forwardComputation)
-            {
-                std::unordered_set<ComputationNodePtr> visited;
-                EnumerateNodesForEval(visited, result, rootOfLoop,false);
-            }
-            else
-            {
-                result = EnumerateNodesForGradient();
-            }
-           
-            return result;          
-        }
-
-        std::list<ComputationNodePtr> ReshuffleNodes(std::map<int, std::list<ComputationNodePtr>> recurrentResult)
-        {
-            std::list<ComputationNodePtr> noRecurrentResult;
-            std::unordered_set<ComputationNodePtr> visited;
-
-            ReshuffleNodesForEvalWithRecurrentLoops(visited, recurrentResult, noRecurrentResult);
-           
-            return noRecurrentResult;          
-        }
-
-
-
-        std::list<ComputationNodePtr> EnumerateNodes(const bool forwardComputation)
-        {
-            std::list<ComputationNodePtr> result;
-
-            if (forwardComputation)
-            {
-                std::unordered_set<ComputationNodePtr> visited;
-                EnumerateNodesForEval(visited, result);
-            }
-            else
-            {
-                result = EnumerateNodesForGradient();
-            }
-           
-            return result;          
-        }
-
-        bool IsFuncValueOlderThanInputs() const
-        {
-              for (size_t i=0; i<ChildrenSize(); i++)
-              {
-                  //the second condition is used when the time stamp change from positive to negative
-                  if (Inputs(i)->m_evalTimeStamp >= m_evalTimeStamp || Inputs(i)->m_evalTimeStamp + 1e10 < m_evalTimeStamp) 
-                      return true;
-              }
-
-              return false;
-        }
-
-        void ClearGradientForChildren(const int /*iActMiniBatchSize*/)
-        {
-            for (size_t i=0; i<m_children.size(); i++)
-            {
-                ComputationNodePtr child = m_children[i];
-                if (child->NeedGradient())
-                {
-                    if(child->GradientValues().GetMatrixType() == DENSE) 
-                    {
-                        child->GradientValues().Resize(child->FunctionValues().GetNumRows(), child->FunctionValues().GetNumCols());
-                        child->GradientValues().SetValue(0); 
-                    }
-                    else
-                    {
-                        child->GradientValues().Reset();
-                    }
-                }
-            }
-        }
-
-		//  [1/13/2015 erw] add to enumerate all the edges 
-		void EnumerateArcs(std::unordered_set<ComputationNodePtr>& vistied, std::list<ComputationArc>& arcs )
-			//  enumerate arcs that can be reached starting from the current node's children
-			//  [in/out] visited record already visited nodes 
-		{
-			std::list<ComputationNodePtr>	tovisit; 
-
-			if (vistied.find(this) == vistied.end()) // only do when this node has not been visited before
-			{
-				tovisit.push_back(this);
-
-				while (!tovisit.empty())
-				{
-					ComputationNodePtr curNode = tovisit.front();
-					tovisit.pop_front();
-
-					if (vistied.find(curNode) == vistied.end())
-					{
-						for (size_t i = 0; i < curNode->m_children.size(); i++)
-						{
-							arcs.push_back(ComputationArc(curNode, curNode->m_children[i]));	
-
-							if (vistied.find(curNode->m_children[i]) == vistied.end()) // this children has not been visited before 
-							{
-								tovisit.push_front(curNode->m_children[i]);		// going to visit each of the children
-							}
-						}
-						vistied.insert(curNode);
-					}
-				}
-			}
-		}
-		
-
-        // NOTE: we should reimplement this to be thread-safe and use a larger than requested initialized memory block
-        // we can then just wrap that memory block in a matrix of the correct dimensions since it will be const no one can change it
-        // should only need one memory block per device
-        static const Matrix<ElemType>& ConstOnes(const size_t rows, const size_t cols, const DEVICEID_TYPE deviceId)
-        {
-            if (s_constOnes.find(rows) == s_constOnes.end() ||
-                s_constOnes[rows].find(cols) == s_constOnes[rows].end()) //not found
-            {
-                Matrix<ElemType>* matrix = new Matrix<ElemType>(rows, cols, (DEVICEID_TYPE)deviceId);
-                matrix->SetValue(ElemType(1.000));
-                s_constOnes[rows][cols] = matrix;
-            }
-
-            Matrix<ElemType>* m = s_constOnes[rows][cols];
-            m->TransferFromDeviceToDevice(m->GetDeviceId(), deviceId);
-
-            return *m;
-        }
-
-    protected:
-        void CopyImageSizeFromInput(const size_t index, const bool outputSameAsInput = true)
-        {
-            if (index >= ChildrenSize())
-                throw invalid_argument("CopyImageSizeFromInput: output index");
-        
-            ComputationNodePtr child = m_children[index];
-            if (child != nullptr)
-            {
-                m_inputWidth = child->m_outputWidth;
-                m_inputHeight = child->m_outputHeight;
-                m_inputChannels = child->m_outputChannels;
-            }
-
-            if (outputSameAsInput)
-            {
-                m_outputWidth = m_inputWidth;
-                m_outputHeight = m_inputHeight;
-                m_outputChannels = m_inputChannels;
-            }
-        }
-
-        virtual void PrintSelfBeforeValidation(bool allowNulls=false) const
-        {
-            fprintf(stderr, "\nValidating --> %ls = %ls", NodeName().c_str(), OperationName().c_str());           
-
-            if (!IsLeaf())
-            {
-                fprintf(stderr, "(");           
-                for (size_t i=0; i<ChildrenSize(); i++)
-                {
-                    ComputationNodePtr child = Inputs(i);
-                    if (i > 0)
-                        fprintf(stderr, ", ");           
-
-                    if (child == nullptr)
-                    {
-                        if (allowNulls)
-                        {
-                            fprintf(stderr, "NULL");
-                            continue;
-                        }
-                        throw runtime_error("One of the children is missing.");
-                    }
-
-
-                    if (IsChildAnImage(i))  //image
-                        fprintf(stderr, "%ls[%lu {W=%lu, H=%lu, C=%lu}, %lu]", child->NodeName().c_str(), child->FunctionValues().GetNumRows(), 
-                            child->m_outputWidth, child->m_outputHeight, child->m_outputChannels, child->FunctionValues().GetNumCols());
-                    else
-                        fprintf(stderr, "%ls[%lu, %lu]", child->NodeName().c_str(), child->FunctionValues().GetNumRows(), child->FunctionValues().GetNumCols());
-
-                }
-                fprintf(stderr, ")");           
-            }
-        }
-
-        //to be called by derived classed if that class needs to print node values
-        void PrintNodeValuesToFile(const bool printValues, File& fstream) const
-        {
-            if (printValues)
-            {
-                fstream << wstring(L"\n");
-                const Matrix<ElemType>&  m = FunctionValues();
-                for (size_t i=0; i < m.GetNumRows(); i++)
-                {
-                    for (size_t j=0; j < m.GetNumCols(); j++)
-                    {
-                        fstream << m(i,j);
-                    }
-                    fstream << wstring(L"\n");
-                }
-                fstream << wstring(L"####################################################################");
-            }
-       }
-
-        std::list<ComputationNodePtr> EnumerateNodesForGradient() 
-        {
-            std::list<ComputationNodePtr>  nodes = this->EnumerateNodes(true);  //get forward computation order first
-
-            nodes.sort(IsSmaller); 
-            nodes.reverse();
-            
-            return nodes;
-        }
-
-
-
-        std::wstring CreateUniqNodeName() const
-        {
-#ifdef USE_GUID_AS_NAME
-            UUID uuid;
-            ZeroMemory(&uuid, sizeof(UUID));
-            std::wstring name;
-
-            UuidCreate(&uuid);
-            WCHAR* szUuid = nullptr;
-            if (UuidToStringW(&uuid, (RPC_WSTR*)&szUuid) != RPC_S_OK)
-                throw std::runtime_error("Failed to craete unique node name.");
-            else
-            {
-              name = szUuid;
-              RpcStringFreeW((RPC_WSTR*)&szUuid);
-            }
-#else
-            int64_t id = atomic_fetch_add(&s_timeStampCounter, (unsigned long long int) 1);
-            std::wstring base = L"AutoName";
-            std::wstringstream sstm;
-            sstm << base.c_str() << id;
-            std::wstring name = sstm.str();
-            //msra::strfun::wstrprintf name(L"%s%d", L"AutoName", id);
-#endif
-
-            return name;
-        }
-
-        bool ChildrenNeedGradient()  const //this is only valid when called in the forward computation order.
-        {
-            for (int i=0; i<m_children.size(); i++)         
-            {
-                if (m_children[i] == nullptr)
-                    continue;
-                if (m_children[i]->m_needGradient) 
-                    return true;
-            }
-            return false;
-        }
-
-        void EnumerateNodesForEval(std::unordered_set<ComputationNodePtr>& visited, std::list<ComputationNodePtr>& result,
-            std::vector<ComputationNodePtr>& sourceRecurrentNodePtr, const bool bFromDelayNode) 
-        {
-            if (visited.find(this) == visited.end())  //not visited
-            {   
-                visited.insert(this);   // have visited tagged here to avoid infinite loop over children, children's children, etc
-
-                for (int i=0; i<m_children.size(); i++)
-                {
-                    if (m_children[i] == nullptr)
-                        continue;
-                    m_children[i]->EnumerateNodesForEval(visited, result, sourceRecurrentNodePtr, this->OperationName() == L"Delay");
-                }
-                
-                //children first for function evaluation
-                if (!IsLeaf())
-                {
-                    if (ChildrenNeedGradient())  //only nodes that require gradient calculation is included in gradient calculation
-                        m_needGradient = true;
-                    else
-                        m_needGradient = false;
-                }
-                
-                result.push_back(ComputationNodePtr(this));  //we put this in the list even if it's leaf since we need to use it to determine learnable params 
-                this->m_visitedOrder = result.size();
-            }
-            else
-            {
-                if (!IsLeaf() && bFromDelayNode)
-                    sourceRecurrentNodePtr.push_back(this) ;
-            }
-        }
-
-        void ReshuffleNodesForEvalWithRecurrentLoops(std::unordered_set<ComputationNodePtr>& visited, std::map<int, std::list<ComputationNodePtr>>& recurrentResult, 
-            std::list<ComputationNodePtr>& noRecurrentResult) 
-        {
-            if (visited.find(this) == visited.end())  //not visited
-            {   
-                visited.insert(this);   // have visited tagged here to avoid infinite loop over children, children's children, etc
-
-                for (int i=0; i<m_children.size(); i++)
-                {
-                    m_children[i]->ReshuffleNodesForEvalWithRecurrentLoops(visited, recurrentResult, noRecurrentResult);
-                }
-                
-                //children first for function evaluation
-                if (!IsLeaf())
-                {
-                    if (ChildrenNeedGradient())  //only nodes that require gradient calculation is included in gradient calculation
-                        m_needGradient = true;
-                    else
-                        m_needGradient = false;
-                }
-                
-                if (LoopId() >= 0)
-                {
-                    recurrentResult[LoopId()].push_back(ComputationNodePtr(this));
-                }
-                else
-                {
-                    noRecurrentResult.push_back(ComputationNodePtr(this));  //we put this in the list even if it's leaf since we need to use it to determine learnable params 
-                }
-            }
-        }
-
-        void EnumerateNodesForEval(std::unordered_set<ComputationNodePtr>& visited, std::list<ComputationNodePtr>& result) 
-        {
-            if (visited.find(this) == visited.end())  //not visited
-            {   
-                visited.insert(this);   // have visited tagged here to avoid infinite loop over children, children's children, etc
-
-                for (int i=0; i<m_children.size(); i++)
-                {
-                    m_children[i]->EnumerateNodesForEval(visited, result);
-                }
-                
-                //children first for function evaluation
-                if (!IsLeaf())
-                {
-                    if (ChildrenNeedGradient())  //only nodes that require gradient calculation is included in gradient calculation
-                        m_needGradient = true;
-                    else
-                        m_needGradient = false;
-                }
-                
-                result.push_back(ComputationNodePtr(this));  //we put this in the list even if it's leaf since we need to use it to determine learnable params 
-            }
-        }
-
-
-    public:
-        virtual void CopyTo(const ComputationNodePtr node, const std::wstring& newName, const CopyNodeFlags flags) const
-        {
-            if (OperationName() != node->OperationName())
-                throw std::runtime_error("Cannot copy from one node type to another node type");
-            if (flags & CopyNodeFlags::copyNodeChildren)
-            {
-                node->m_children = m_children;
-            }
-            if (flags & CopyNodeFlags::copyNodeValue)
-            {
-                node->m_deviceId = m_deviceId;
-                node->m_needGradient = m_needGradient;
-                node->m_nodeName = newName;
-                node->m_evalTimeStamp = m_evalTimeStamp;
-
-                node->m_hasloop = m_hasloop; 
-
-                node->m_inputWidth = m_inputWidth;
-                node->m_inputHeight = m_inputHeight;
-                node->m_inputChannels = m_inputChannels;
-
-                node->m_outputWidth = m_outputWidth;
-                node->m_outputHeight = m_outputHeight;
-                node->m_outputChannels = m_outputChannels;
-
-                node->m_functionValues = m_functionValues; 
-                node->m_gradientValues = m_gradientValues;
-            }
-        }
-
-        virtual ComputationNodePtr Duplicate(const std::wstring& newName, const CopyNodeFlags flags) const = 0;
-
-        /// these are used to export hidden state activity
-        virtual bool GetHistory(Matrix<ElemType>& , bool )
-        {
-            return false;
-        }
-
-        virtual void SetHistory(const Matrix<ElemType>& )
-        {
-        }
-
-        /// these two are used to pass gradients from future minibatch
-        virtual void GetErrorsToPreviousMinibatch(Matrix<ElemType>&) {}
-        virtual void SetErrorsFromFutureMinibatch(Matrix<ElemType>&) {}
-
-    protected:
-
-        DEVICEID_TYPE m_deviceId; //CPU=-1, >=0 GPU
-        bool m_needGradient;  //only used for leaf, i.e., learnable parameters, etc.
-
-        size_t m_inputWidth, m_inputHeight, m_inputChannels;  //how to interpret each column in the input as an image
-        size_t m_outputWidth, m_outputHeight, m_outputChannels;  //how to interpret each column in the output as an image
-
-        std::vector<ComputationNodePtr> m_children;
-
-        std::wstring m_nodeName;
-        Matrix<ElemType> m_functionValues, m_gradientValues;
-
-        static atomic_ullong s_timeStampCounter;
-        int64_t m_evalTimeStamp; //this is used to reduce unnecessary recomputation when a different node in the model is reevaluated
-
-        static std::map<size_t, std::map<size_t, Matrix<ElemType>*>> s_constOnes;
-
-    private:
-        // for loop nodes
-        bool m_hasloop; 
-    };
-    // add this at the start of each derived class, to get access to the members of ComputationNode
-    // BUGBUG: some should be protected, not public; TODO: comment here why this is needed and how to maintain it
-#define UsingComputationNodeMembers    \
-        typedef ComputationNode<ElemType> B; \
-protected:  \
-        typedef ComputationNode<ElemType>* ComputationNodePtr;  \
-public: \
-        using B::AttachInputs; using B::ChildrenNeedGradient; using B::ChildrenSize; using B::ClearGradientForChildren; \
-        using B::ComputeGradientForChildren; using B::ComputeInputPartial; using B::ConstOnes; using B::CopyImageSizeFromInput; \
-        using B::CopyImageSizeFromInputs; using B::CopyTo; using B::CreateUniqNodeName; using B::DerivativeName; using B::DetachInputs; \
-        using B::DumpNodeInfo; using B::Duplicate; using B::EnumerateNodes; using B::EnumerateNodesForEval; \
-        using B::EnumerateNodesForGradient; using B::EvaluateThisNode; using B::FindChildInASet; using B::FunctionValues; \
-        using B::GradientValues; using B::HasLoop; using B::InitRecurrentNode; using B::Inputs; \
-        using B::IsChildAnImage; using B::IsEqualTo; using B::IsFuncValueOlderThanInputs; using B::IsLeaf; using B::IsSmaller; \
-        using B::LoadFromFile; using B::MoveMatricesToDevice; using B::NeedGradient; using B::NodeName; \
-        using B::OperationName; using B::PrintNodeValuesToFile; using B::PrintSelf; using B::PrintSelfBeforeValidation; \
-        using B::RequirePreCompute; using B::ReshuffleNodes; using B::ReshuffleNodesForEvalWithRecurrentLoops; \
-        using B::SaveToFile; using B::SetFunctionAndGradientSize; using B::SetInput; using B::Validate; \
-protected:  \
-        using B::m_loopId; using B::m_samplesInRecurrentStep; \
-        using B::m_visitedOrder; using B::m_index; using B::m_lowlink; using B::m_visited; using B::m_inStack; \
-        using B::m_indexInLoop; using B::mBoundaryInfo; using B::mExistSentenceBeginOrNoLabels; \
-        using B::m_sentenceSeg; using B::m_existsSentenceBeginOrNoLabels; \
-        using B::m_children; using B::m_deviceId; using B::m_evalTimeStamp; using B::m_functionValues; using B::m_gradientValues; \
-        using B::m_inputChannels; using B::m_inputHeight; using B::m_inputWidth; using B::m_needGradient; using B::m_nodeName; \
-        using B::m_outputChannels; using B::m_outputHeight; using B::m_outputWidth; using B::s_constOnes; using B::s_timeStampCounter
-
-#pragma endregion base computation class
-
-#pragma region derived operations
-
-    template<class ElemType>
-    class DropoutNode : public ComputationNode<ElemType>
-    {
-        UsingComputationNodeMembers;
-    public:
-
-        DropoutNode(const DEVICEID_TYPE deviceId=AUTOPLACEMATRIX, const std::wstring name = L"")  
-            : ComputationNode<ElemType>(deviceId), m_maskOfDropout(deviceId)
-        {
-            m_nodeName = (name == L""? CreateUniqNodeName() : name);
-            m_deviceId = deviceId;
-            MoveMatricesToDevice(deviceId);
-            m_dropoutRate = 0;
-            m_randomSeed = (unsigned long)atomic_fetch_add(&s_timeStampCounter, (unsigned long long int)1);
-            InitRecurrentNode();
-        }
-
-        DropoutNode(File& fstream, const size_t modelVersion, const DEVICEID_TYPE deviceId=AUTOPLACEMATRIX, const std::wstring name = L"")
-            : ComputationNode<ElemType>(deviceId), m_maskOfDropout(deviceId)
-        {
-            m_nodeName = (name == L""? CreateUniqNodeName() : name);
-            m_dropoutRate = 0;  //dropout is consisered as a training parameter and thus not reinitialized if loadfromfile
-            m_randomSeed = (unsigned long)atomic_fetch_add(&s_timeStampCounter, (unsigned long long int)1);
-
-            LoadFromFile(fstream, modelVersion, deviceId);
-        }
-
-        virtual const std::wstring OperationName() const {return TypeName();}
-
-        virtual void ComputeInputPartial(const size_t inputIndex)
-        {
-            if (inputIndex > 0)
-                throw std::invalid_argument("Dropout operation only takes one input.");
-            ComputeInputPartialS(m_dropoutRate, Inputs(0)->GradientValues(), m_maskOfDropout, GradientValues());
-        }
-
-        virtual void ComputeInputPartial(const size_t inputIndex, const size_t timeIdxInSeq)
-        {
-            if (inputIndex > 0)
-                throw std::invalid_argument("Dropout operation only takes one input.");
-
-            Matrix<ElemType> sliceInput0Grad = Inputs(0)->GradientValues().ColumnSlice(timeIdxInSeq * m_samplesInRecurrentStep, m_samplesInRecurrentStep);
-            Matrix<ElemType> sliceOutputGrad = GradientValues().ColumnSlice(timeIdxInSeq * m_samplesInRecurrentStep, m_samplesInRecurrentStep);
-
-            Matrix<ElemType> sliceMask = Matrix<ElemType>();
-            if(m_dropoutRate > 0)
-            {
-                sliceMask = m_maskOfDropout.ColumnSlice(timeIdxInSeq * m_samplesInRecurrentStep, m_samplesInRecurrentStep);
-            }
-
-            ComputeInputPartialS(m_dropoutRate, sliceInput0Grad, sliceMask, sliceOutputGrad);
-        }
-
-        static void WINAPI ComputeInputPartialS(const ElemType dropoutRate, Matrix<ElemType>& inputGradientValues, const Matrix<ElemType>& maskOfDropout, const Matrix<ElemType>& gradientValues)
-        {
-            if (dropoutRate > 0)
-            {
-                inputGradientValues.AddElementProductOf(gradientValues, maskOfDropout);
-            }
-            else
-            {   
-                inputGradientValues += gradientValues;
-            }
-        }
-
-        virtual void EvaluateThisNode()  
-        {
-            EvaluateThisNodeS(m_dropoutRate, m_randomSeed, FunctionValues(), m_maskOfDropout, Inputs(0)->FunctionValues());
-        }
-        virtual void EvaluateThisNode(const size_t timeIdxInSeq) 
-        {
-            Matrix<ElemType> sliceInput0Value = Inputs(0)->FunctionValues().ColumnSlice(timeIdxInSeq * m_samplesInRecurrentStep, m_samplesInRecurrentStep);
-			Matrix<ElemType> sliceOutputValue = Matrix <ElemType>();
-
-            Matrix<ElemType> sliceMask = Matrix<ElemType>();
-            if(m_dropoutRate > 0)
-            {
-                FunctionValues().Resize(Inputs(0)->FunctionValues().GetNumRows(), Inputs(0)->FunctionValues().GetNumCols());
-                m_maskOfDropout.Resize(Inputs(0)->FunctionValues().GetNumRows(), Inputs(0)->FunctionValues().GetNumCols());
-                sliceMask = m_maskOfDropout.ColumnSlice(timeIdxInSeq * m_samplesInRecurrentStep, m_samplesInRecurrentStep);
-            }
-
-            sliceOutputValue = FunctionValues().ColumnSlice(timeIdxInSeq * m_samplesInRecurrentStep, m_samplesInRecurrentStep);
-
-            EvaluateThisNodeS(m_dropoutRate, m_randomSeed, sliceOutputValue, sliceMask, sliceInput0Value);
-        }
-
-        static void WINAPI EvaluateThisNodeS(const ElemType dropoutRate, unsigned long& randomSeed, Matrix<ElemType>& functionValues, Matrix<ElemType>& maskOfDropout, const Matrix<ElemType>& inputFunctionValues)
-        {
-            if(dropoutRate > 0)
-            {
-                maskOfDropout.Resize(inputFunctionValues.GetNumRows(), inputFunctionValues.GetNumCols());
-
-                maskOfDropout.SetUniformRandomMask(dropoutRate, ElemType(1.0) / (ElemType(1) - dropoutRate), randomSeed);
-                randomSeed += 1073807359;  //1073807359 is a very large prime number to avoid collision with other dropout nodes
-
-                functionValues.AssignElementProductOf(maskOfDropout, inputFunctionValues);
-#if NANCHECK
-                functionValues.HasNan("DropOut");
-#endif
-            }
-            else
-            {
-                //remove this line since we can get same effect by overwritting the FunctionValues functions without copying the values
-                //functionValues = inputFunctionValues;
-            }
-        }
-
-        virtual const Matrix<ElemType>& FunctionValues() const 
-        {
-            if(m_dropoutRate > 0)
-                 return m_functionValues;
-            else
-                return Inputs(0)->FunctionValues();
-        }
-
-        virtual Matrix<ElemType>& FunctionValues() 
-        {
-            if(m_dropoutRate > 0)
-                 return m_functionValues;
-            else
-                return Inputs(0)->FunctionValues();
-        }
-
-        virtual void Validate()
-        {
-            PrintSelfBeforeValidation();
-
-            if (m_children.size() != 1) 
-                throw std::logic_error("Dropout operation should have one input.");
-
-            if (Inputs(0)->FunctionValues().GetNumElements() == 0)
-                throw std::logic_error("Dropout operation: the input node has 0 element.");
-
-            FunctionValues().Resize(Inputs(0)->FunctionValues().GetNumRows(), Inputs(0)->FunctionValues().GetNumCols());
-            m_maskOfDropout.Resize(Inputs(0)->FunctionValues().GetNumRows(), Inputs(0)->FunctionValues().GetNumCols());
-            CopyImageSizeFromInputs(); 
-        }
-
-        virtual void AttachInputs(const ComputationNodePtr inputNode) 
-        {
-            m_children.resize(1);
-            m_children[0] = inputNode;
-        }
-
-        void SetDropoutRate(const ElemType val)
-        {
-            if (val < 0 || val >= 1) 
-                throw std::logic_error("DropoutRate must be >= 0 and < 1.");
-            m_dropoutRate = val;
-        }
-
-        void SetRandomSeed(const unsigned long val)
-        {
-            m_randomSeed = (unsigned long) val;
-        }
-
-        virtual void MoveMatricesToDevice(const DEVICEID_TYPE deviceId)
-        {
-            ComputationNode<ElemType>::MoveMatricesToDevice(deviceId);
-
-            if (deviceId != AUTOPLACEMATRIX)
-            {
-                if (m_maskOfDropout.GetDeviceId() != deviceId)
-                    m_maskOfDropout.TransferFromDeviceToDevice(m_maskOfDropout.GetDeviceId(), deviceId, true);
-            }
-        }
-
-        static const std::wstring TypeName() {return L"Dropout";} 
-
-        virtual void CopyTo(const ComputationNodePtr nodeP, const std::wstring& newName, const CopyNodeFlags flags) const
-        {
-            ComputationNode<ElemType>::CopyTo(nodeP, newName, flags);
-            DropoutNode<ElemType>* node = (DropoutNode<ElemType>*) nodeP;
-
-            if (flags & CopyNodeFlags::copyNodeValue)
-            {
-                node->m_dropoutRate = m_dropoutRate;
-                node->m_randomSeed = m_randomSeed;
-                node->m_maskOfDropout = m_maskOfDropout;
-            }
-        }
-
-        // copy constructor
-        DropoutNode(const DropoutNode<ElemType>* node, const std::wstring& newName, const CopyNodeFlags flags)
-            : ComputationNode<ElemType>(node->m_deviceId), m_maskOfDropout(node->m_deviceId)
-        {
-            node->CopyTo(this, newName, flags);
-        }
-
-        virtual ComputationNodePtr Duplicate(const std::wstring& newName, const CopyNodeFlags flags) const
-        {
-            const std::wstring& name = (newName == L"")?NodeName():newName;
-                
-            ComputationNodePtr node = new DropoutNode<ElemType>(this, name, flags);
-            return node;
-        }
-
-    private:
-        ElemType m_dropoutRate;
-        unsigned long m_randomSeed;
-
-        Matrix<ElemType> m_maskOfDropout;
-    };
-
-    template class DropoutNode<float>; 
-    template class DropoutNode<double>;
-
-#pragma endregion derived operations
-
-}}}
->>>>>>> f332421b
+//
+// <copyright file="ComputationNode.h" company="Microsoft">
+//     Copyright (c) Microsoft Corporation.  All rights reserved.
+// </copyright>
+//
+#pragma once
+
+#include <unordered_set>
+#include <map>
+#include <string>
+#include <vector>
+#include <stdexcept>
+#include <list>
+#include <memory>
+#include <algorithm>
+#include <assert.h>
+#include <atomic>
+#include <sstream>
+#include <iostream>
+
+#include "Basics.h"
+#include "Matrix.h"
+
+//#define RNN_DEBUG 1
+#define DEFAULT_HIDDEN_ACTIVITY 0.1
+
+#ifndef NOT_IMPLEMENTED
+#define NOT_IMPLEMENTED \
+{   \
+    fprintf(stderr, "Inside File: %s  Line: %d  Function: %s  -> Feature Not Implemented.\n", __FILE__, __LINE__, __FUNCTION__); \
+    throw std::logic_error("Not Implemented"); \
+}
+#endif
+
+#pragma warning (disable: 4267)
+
+//version number to control how to read and write 
+#define CNTK_MODEL_VERSION_1 1
+#define CNTK_MODEL_VERSION_2 2
+#define CURRENT_CNTK_MODEL_VERSION 2
+
+namespace Microsoft { namespace MSR { namespace CNTK {
+
+    enum CopyNodeFlags
+    {
+        copyNodeNull = 0, // invalid value
+        copyNodeValue=1, // copy everything but the children links
+        copyNodeChildren=2, // only copy over children links
+        copyNodeAll=3, // copy everything
+        copyNodeChildrenCrossNetwork=4, // allow a cross network child copy
+    };
+
+#pragma region base computation class
+
+    template<class ElemType>
+    class ComputationNode //Abstract Class that cannot be instantiated
+    {
+    protected:
+        //std containers such as list and map does not support class reference so we need to use pointer
+        typedef ComputationNode<ElemType>* ComputationNodePtr;
+		typedef std::pair<ComputationNodePtr, ComputationNodePtr> ComputationArc;
+
+    public:
+        ComputationNode(DEVICEID_TYPE deviceId) : m_functionValues(deviceId), m_gradientValues(deviceId), m_boundaryInfo(deviceId)
+        {
+            m_deviceId = deviceId;
+            m_loopId = -1;
+            m_samplesInRecurrentStep = 1;
+            m_visitedOrder = -1;
+            m_index = -1;
+            m_lowlink = -1;
+            m_indexInLoop = 0;
+            m_visited = false;
+            m_inStack = false;
+            m_existsSentenceBeginOrNoLabels = nullptr;
+            m_sentenceSeg = nullptr;
+
+            m_reqMultiSeqHandling = false;
+        }
+
+        virtual ~ComputationNode()
+        {
+#ifdef DISPLAY_DEBUG
+            fprintf (stderr, "Called Destructor NodeName: %s\n",(msra::strfun::utf8 (NodeName())).c_str());
+#endif
+        }
+
+        virtual const std::wstring OperationName() const = 0;
+        virtual void SaveToFile(File& fstream) const
+        {
+            fstream << OperationName() << NodeName();
+        }
+
+        virtual void LoadFromFile(File& /*fstream*/, const size_t /*modelVersion*/, const DEVICEID_TYPE deviceId = AUTOPLACEMATRIX)
+        {
+            m_deviceId = deviceId;
+            MoveMatricesToDevice(deviceId);
+            InitRecurrentNode();
+        }
+
+        virtual void ComputeInputPartial(const size_t inputIndex) = 0;
+        virtual void ComputeInputPartial(const size_t /*inputIndex*/, const size_t /*timeIdxInSeq*/) 
+        {
+            NOT_IMPLEMENTED;
+        }
+        
+        virtual void EvaluateThisNode() = 0;
+        // evaluate only at time index timeIdxInSeq
+        virtual void EvaluateThisNode(const size_t /*timeIdxInSeq*/) 
+        {
+            NOT_IMPLEMENTED;
+        }
+
+        void EvaluateThisNodeGivenInputs()
+        {
+            EvaluateThisNode();
+
+            if (!UseCustomizedMultiSeqHandling())
+                ResetForNoLabels(m_functionValues);
+        }
+
+        void EvaluateThisNodeGivenInputs(const size_t timeIdxInSeq)
+        {
+            EvaluateThisNode(timeIdxInSeq);
+
+            if (!UseCustomizedMultiSeqHandling())
+                ResetForNoLabels(m_functionValues);
+        }
+
+        virtual void Validate() = 0;
+        virtual bool UnitTest() { return true; }
+
+        virtual void AttachInputs(const ComputationNodePtr /*singleInput*/) 
+        {
+            throw std::logic_error("This operation does not support single input.");
+        }
+
+        virtual void AttachInputs(const ComputationNodePtr /*leftInput*/, const ComputationNodePtr /*rightInput*/) 
+        {
+            throw std::logic_error("This operation does not support two inputs.");
+        }
+
+        virtual void AttachInputs(const ComputationNodePtr /*leftInput*/, const ComputationNodePtr /*middleInput*/, const ComputationNodePtr /*rightInput*/) 
+        {
+            throw std::logic_error("This operation does not support three inputs.");
+        }
+
+        virtual void AttachInputs(const ComputationNodePtr /*firstInput*/, const ComputationNodePtr /*secondInput*/, const ComputationNodePtr /*thirdInput*/, const ComputationNodePtr /*fourthInput*/)
+        {
+            throw std::logic_error("This operation does not support four inputs.");
+        }
+
+        virtual void AttachInputs(const ComputationNodePtr /*firstInput*/, const ComputationNodePtr /*secondInput*/, const ComputationNodePtr /*thirdInput*/, 
+            const ComputationNodePtr /*fourthInput*/, const ComputationNodePtr /*fifthInput*/)
+        {
+            throw std::logic_error("This operation does not support five inputs.");
+        }
+
+        virtual void AttachInputs(const ComputationNodePtr /*firstInput*/, const ComputationNodePtr /*secondInput*/, const ComputationNodePtr /*thirdInput*/,
+            const ComputationNodePtr /*fourthInput*/, const ComputationNodePtr /*fifthInput*/, const ComputationNodePtr /* sixthInput */)
+        {
+            throw std::logic_error("This operation does not support six inputs.");
+        }
+
+        virtual void AttachInputs(const std::vector<ComputationNodePtr>& /*inputs*/)
+        {
+            throw std::logic_error("This operation does not support variable-length inputs.");
+        }
+
+        virtual void DetachInputs()
+        {
+            m_children.resize(0);
+        }
+
+        virtual void MoveMatricesToDevice(const DEVICEID_TYPE deviceId)
+        {
+            if (deviceId != AUTOPLACEMATRIX)
+            {
+                if (m_functionValues.GetDeviceId() != deviceId)
+                {
+                    bool fEmpty = m_functionValues.GetNumElements() == 0;
+                    m_functionValues.TransferFromDeviceToDevice(m_functionValues.GetDeviceId(), deviceId,true, fEmpty);
+                }
+
+                if (m_gradientValues.GetDeviceId() != deviceId)
+                {
+                    bool fEmpty = m_gradientValues.GetNumElements() == 0;
+                    m_gradientValues.TransferFromDeviceToDevice(m_gradientValues.GetDeviceId(), deviceId,true, fEmpty);
+                }
+            }
+        }
+
+        //making them virtual so that nodes that only copy values from it's children (e.g., dropout) can be efficient in evaluation
+        virtual const Matrix<ElemType>& FunctionValues() const {return m_functionValues;}
+        virtual Matrix<ElemType>& FunctionValues() { return m_functionValues;}
+
+        //return true if the node's value should be computed before the normal training. e.g., mean and invStd of input features.
+        virtual bool RequirePreCompute() const { return false;}
+
+        // return true if the node's value should be computed in batch mode only, e.g., time-reverse node
+        virtual bool RequireBatchMode() const { return false; }
+
+        virtual void DumpNodeInfo(const bool /*printValues*/, File& fstream) const
+        {
+            fstream << L"\n" + NodeName() + L"=" + OperationName();
+
+            if (!IsLeaf())
+            {
+                fstream << wstring(L"(");
+                for (size_t i=0; i<ChildrenSize(); i++)
+                {
+                    if (i > 0)
+                        fstream << wstring(L",");
+                    fstream << (Inputs(i) ? Inputs(i)->NodeName() : L"NULL");
+                }
+                fstream << wstring(L")");
+            }
+        }
+
+        virtual void SetFunctionAndGradientSize(const int numSamples) 
+        {
+            size_t numRows = m_functionValues.GetNumRows();
+            if (numRows > 0 && numSamples > 0)
+            {
+                m_functionValues.Resize(numRows, numSamples); 
+                m_gradientValues.Resize(numRows, numSamples); 
+            }
+        }
+
+        virtual void ResetBound(Matrix<ElemType> * seg, Matrix<ElemType> *existsSentenceBeginOrNoLabels)
+        {
+            m_sentenceSeg = seg;
+            m_existsSentenceBeginOrNoLabels = existsSentenceBeginOrNoLabels;
+        }
+
+        static void WINAPI SetToInitStateValueForResetSeg(const Matrix<ElemType>& sentenceBegin, 
+            size_t nStream, ElemType initStateValue, Matrix<ElemType>& newprevstate)
+        {
+            Matrix<ElemType> colSeg(sentenceBegin.GetDeviceId());
+            colSeg.Resize(nStream, nStream);
+            size_t nStateRow = newprevstate.GetNumRows();
+
+            assert(nStream == sentenceBegin.GetNumRows());
+
+            /// only set state to init state value for segmentation = 0, and -1
+            /// e.g., -1 0 1 -> 0 0 1 -> 0 0 -1 -> 1 1 0 
+
+            Matrix<ElemType> colPos(sentenceBegin.GetDeviceId());
+            colPos.SetValue(sentenceBegin); /// -1 0 1
+            colPos.InplaceTruncateBottom(SENTENCE_BEGIN);
+            Matrix<ElemType>::Scale((ElemType)-1.0, colPos);
+            colPos += SENTENCE_MIDDLE;
+            colSeg.SetDiagonalValue(colPos);
+            Matrix<ElemType> ones(sentenceBegin.GetDeviceId());
+            ones.Resize(nStateRow, nStream);
+            ones.SetValue((ElemType)1);
+            /// add default state value if it is for reset
+            Matrix<ElemType>::MultiplyAndWeightedAdd(initStateValue, ones, false, colSeg, false, 1.0, newprevstate);  /// += [0 initStateValue 0 ]
+        }
+
+        /**
+        reset to error signals to 0 for any elements without labele
+        */
+        void ResetForNoLabels(Matrix<ElemType>& toChange)
+        {
+            size_t nT = toChange.GetNumCols();
+            size_t nd = toChange.GetNumRows();
+            size_t nS = m_sentenceSeg->GetNumRows();
+            Matrix<ElemType> colBegin(m_sentenceSeg->GetDeviceId());
+            Matrix<ElemType> colSeg(m_sentenceSeg->GetDeviceId());
+            Matrix<ElemType> newfunc(m_sentenceSeg->GetDeviceId());
+
+            if (m_existsSentenceBeginOrNoLabels->GetNumRows() != 1)
+            {
+                LogicError("ResetForNoLabels: m_existsSentenceBeginOrNoLabels should be a one row matrix or a vector. ");
+            }
+            if (m_existsSentenceBeginOrNoLabels->GetNumElements() != nT / nS)
+            {
+                LogicError("ResetForNoLabels: m_existsSentenceBeginOrNoLabels should have one element for each time of all streams. Check feature reader. ");
+            }
+
+            colBegin.Resize(nS, nS);
+            colSeg.Resize(nS, 1);
+            newfunc.Resize(nd, nS);
+            for (int utt_t = 0; utt_t < nT; utt_t += nS)
+            {
+                size_t j = utt_t / nS;
+                if (m_existsSentenceBeginOrNoLabels->ColumnSlice(j, 1).Get00Element() == EXISTS_SENTENCE_BEGIN_OR_NO_LABELS)
+                {
+                    colSeg.SetValue(m_sentenceSeg->ColumnSlice(j, 1)); // -1 0 1 
+                    colSeg += SENTENCE_MIDDLE;  // change to 0 1 2
+                    colSeg.InplaceTruncateTop(SENTENCE_MIDDLE); // change to 0 1 1
+                    colBegin.SetDiagonalValue(colSeg);
+
+                    /// this is the begining of this minibatch
+                    Matrix<ElemType>::Multiply(toChange.ColumnSlice(utt_t, nS), false, colBegin, false, newfunc);
+
+                    toChange.ColumnSlice(utt_t, nS).SetValue(newfunc);
+                }
+            }
+        }
+
+        void SetLoopId(const int id)
+        {
+            m_loopId = id;
+        }
+        void SetVisitedOrder(const int id)
+        {
+            m_visitedOrder = id;
+        }
+        void SetIndex(const size_t ind)
+        {
+            m_index = ind;
+        }
+
+        void Setlowlink(const size_t lowlink)
+        {
+            m_lowlink = lowlink;
+        }
+
+        void SetVisited(const bool visited)
+        {
+            m_visited = visited;
+        }
+
+        void SetInStack(const bool instack)
+        {
+            m_inStack = instack;
+        }
+
+        void SetIndexInLoop(const size_t index)
+        {
+            m_indexInLoop = index;
+        }
+
+		void clearCache()
+		{
+			m_loopId = -1;
+			m_visitedOrder = -1;
+			m_index = -1;
+			m_lowlink = -1;
+			m_indexInLoop = 0;
+			m_visited = false;
+			m_inStack = false;
+		}
+        size_t GetIndex()
+        {
+            return m_index;
+        }
+
+        size_t GetVisitedOrder()
+        {
+            return m_visitedOrder;
+        }
+
+        size_t Getlowlink ()
+        {
+            return m_lowlink;
+        }
+
+        size_t GetIndexInLoop()
+        {
+            return m_indexInLoop;
+        }
+
+		std::wstring GetName() const
+		{
+			return m_nodeName;
+		}
+
+		std::vector<ComputationNodePtr>	GetChildren() const
+		{
+			return m_children;
+		}
+
+        bool isVisisted()
+        {
+            return m_visited;
+        }
+
+        bool isInStack()
+        {
+            return m_inStack;
+        }
+        int LoopId()
+        {
+            return m_loopId;
+        }
+
+        void SetNbrSlicesInEachRecurrentIteration(size_t bsz)
+        {
+            m_samplesInRecurrentStep = bsz;
+        }
+
+        size_t GetNbrSlicesInEachRecurrentIteration()
+        {
+            return m_samplesInRecurrentStep;
+        }
+
+        int64_t UpdateEvalTimeStamp()
+        {
+            m_evalTimeStamp = atomic_fetch_add(&s_timeStampCounter, (unsigned long long int) 1);
+            return m_evalTimeStamp;
+        }
+
+        void ResetEvalTimeStamp()
+        {
+            m_evalTimeStamp = s_timeStampCounter;
+        }
+
+        //for debugging purpose
+        virtual void PrintSelf(bool printMatrices = false) const
+        {
+            fprintf(stderr, "\n%ls[%lu, %lu] = %ls", NodeName().c_str(), FunctionValues().GetNumRows(),  FunctionValues().GetNumCols(), OperationName().c_str());           
+
+            if (!IsLeaf())
+            {
+                fprintf(stderr, "(");           
+                for (size_t i=0; i<ChildrenSize(); i++)
+                {
+                    if (i > 0)
+                        fprintf(stderr, ", ");           
+                    fprintf(stderr, "%ls[%lu, %lu]", Inputs(i)?Inputs(i)->NodeName().c_str():L"NULL", Inputs(i)->FunctionValues().GetNumRows(), Inputs(i)->FunctionValues().GetNumCols());
+                }
+                fprintf(stderr, ")");           
+            }
+
+            if (printMatrices)
+            {
+                fprintf (stderr, "\n    $$$$ Function Values\n");
+                FunctionValues().Print("FunctionValue");
+
+                fprintf (stderr, "\n    $$$$ Gradient Values\n");
+                GradientValues().Print("GradientValue");
+            }
+        }
+
+        const std::wstring& NodeName() const { return m_nodeName;}
+        std::wstring& NodeName() { return m_nodeName;}
+        
+        const std::wstring& DerivativeName() const {return L"D_" + m_nodeName;}
+
+        const Matrix<ElemType>& GradientValues() const {return m_gradientValues;}
+        Matrix<ElemType>& GradientValues() {return m_gradientValues;}
+
+        bool IsLeaf() const {return m_children.size() == 0;}
+        bool& NeedGradient() {return m_needGradient;}
+        const bool& NeedGradient() const {return m_needGradient; }
+
+        void SetReqMultiSeqHandlingTo(const bool v) { m_reqMultiSeqHandling = v; }
+        bool ReqMultiSeqHandling() const { return m_reqMultiSeqHandling; }
+
+        void InitRecurrentNode() 
+        {
+            SetLoop(0);     // TODO: SetLoop() takes a bool, not an int?
+        }
+
+        bool HasLoop() const { return m_hasloop ; }
+        void SetLoop(const bool bl)
+        {
+            m_hasloop = bl; 
+        }
+
+        virtual ComputationNodePtr FindChildInASet(const std::list<ComputationNodePtr>& loop) const
+        {
+            for (int i = 0; i < this->m_children.size(); i++)
+            {
+                if (std::find(loop.begin(), loop.end(), this->m_children[i]) != loop.end())
+                {
+                    return this->m_children[i];
+                }
+            }
+            return NULL;
+        }
+
+        virtual void CopyImageSizeFromInputs()
+        {
+            if (!IsLeaf())
+                CopyImageSizeFromInput(0); //copy from child 0 by default.
+        }
+
+        bool IsChildAnImage(const size_t index) const
+        {
+            if (index > ChildrenSize())
+                throw invalid_argument("IsChildAnImage: out of index.");
+
+            return (Inputs(index)->m_outputWidth != 1 || Inputs(index)->m_outputChannels != 1);
+        }
+
+        const size_t ChildrenSize() const {return m_children.size();}
+
+        inline const ComputationNodePtr Inputs(const size_t childIndex) const 
+        {
+#ifdef DEBUG  // profile shows this is range check very expensive in release mode, skip it  
+            if (childIndex >= m_children.size())
+                throw std::invalid_argument ("childIndex is out of range.");
+#endif
+            return m_children[childIndex];
+        }
+
+        inline ComputationNodePtr Inputs(const size_t childIndex)
+        {
+#ifdef DEBUG // profile shows this is range check very expensive in release mode, skip it  
+            if (childIndex >= m_children.size())
+                throw std::invalid_argument ("childIndex is out of range.");
+#endif
+            return m_children[childIndex];
+        }
+
+        void SetInput(const size_t childIndex, const ComputationNodePtr node)
+        {
+            //require first nodes specified before the second to avoid null nodes condition.
+           if (childIndex > m_children.size())
+               throw invalid_argument("SetInput: You must specify the input for children with index less than this one first.");
+
+           // expand the inputs to exist up to the desired index
+           while (childIndex >= m_children.size())
+           {
+               m_children.push_back(NULL);
+           }
+
+           // set the input value
+            m_children[childIndex] = node;
+        }
+
+        void ComputeGradientForChildren()
+        {
+
+            /// batch is done only for feed-forward nodes
+            if (HasLoop()) 
+                return;
+
+            for (size_t i=0; i<m_children.size(); i++)
+            {
+                if (!UseCustomizedMultiSeqHandling())
+                    ResetForNoLabels(m_gradientValues);
+
+                ComputationNodePtr child = m_children[i];
+                if (child->NeedGradient())
+                {
+#ifdef DISPLAY_DEBUG
+                    fprintf (stderr, "    [%lu]: %s(%s)\n", i, 
+                        (msra::strfun::utf8 (child->OperationName())).c_str(),
+                        (msra::strfun::utf8 (child->NodeName())).c_str());
+#endif              
+#if DUMPOUTPUT
+                    fprintf(stderr,"Backprop%d_%ls\n",i,NodeName().c_str());
+#endif
+                    ComputeInputPartial(i); //this computes partial wrt to the child and sums the gradient value in the child
+                }
+#ifdef DISPLAY_DEBUG
+                else fprintf (stderr, "    [%lu]: %s(%s) (no gradient needed so don't compute for)\n", i, 
+                        (msra::strfun::utf8 (child->OperationName())).c_str(),
+                        (msra::strfun::utf8 (child->NodeName())).c_str());
+#endif              
+            }
+            
+        }
+
+        void ComputeGradientForChildren(const size_t timeIdxInSeq)
+        {
+            for (size_t i=0; i<m_children.size(); i++)
+            {
+                if (!UseCustomizedMultiSeqHandling())
+                    ResetForNoLabels(m_gradientValues);
+
+                ComputationNodePtr child = m_children[i];
+                if (child->NeedGradient())
+                {
+#ifdef DISPLAY_DEBUG
+                    fprintf (stderr, "    [%lu]: %s(%s)\n", i, 
+                        (msra::strfun::utf8 (child->OperationName())).c_str(),
+                        (msra::strfun::utf8 (child->NodeName())).c_str());
+#endif              
+                    ComputeInputPartial(i, timeIdxInSeq); //this computes partial wrt to the child and sums the gradient value in the child
+                }
+#ifdef DISPLAY_DEBUG
+                else fprintf (stderr, "    [%lu]: %s(%s) (no gradient needed so don't compute for)\n", i, 
+                        (msra::strfun::utf8 (child->OperationName())).c_str(),
+                        (msra::strfun::utf8 (child->NodeName())).c_str());
+#endif              
+            }
+        }
+
+        static bool IsSmaller(const ComputationNodePtr lhs, const ComputationNodePtr rhs) 
+        { 
+            return lhs->m_visitedOrder < rhs->m_visitedOrder;
+        }
+
+        bool IsEqualTo (const ComputationNodePtr other) const //this will be used to determine whehter two nodes are the same
+        {
+            if (OperationName() != other->OperationName() || m_children.size() != other->m_children.size())
+                return false;
+
+            if (NodeName() == other->NodeName())  //assume names are unique in the system
+                return true;
+
+            if (IsLeaf() && other->IsLeaf())  //since names are not equal otherwise will return above
+                return false;
+
+            for (size_t i=0; i<m_children.size(); i++)
+            {
+                if (!(Inputs(i) == other->Inputs(i)))
+                    return false;
+            }
+
+            return true;
+        }
+        
+        std::list<ComputationNodePtr> EnumerateNodes(const bool forwardComputation, std::vector<ComputationNodePtr>& rootOfLoop)
+        {
+            std::list<ComputationNodePtr> result;
+
+            if (forwardComputation)
+            {
+                std::unordered_set<ComputationNodePtr> visited;
+                EnumerateNodesForEval(visited, result, rootOfLoop,false);
+            }
+            else
+            {
+                result = EnumerateNodesForGradient();
+            }
+           
+            return result;          
+        }
+
+        std::list<ComputationNodePtr> ReshuffleNodes(std::map<int, std::list<ComputationNodePtr>> recurrentResult)
+        {
+            std::list<ComputationNodePtr> noRecurrentResult;
+            std::unordered_set<ComputationNodePtr> visited;
+
+            ReshuffleNodesForEvalWithRecurrentLoops(visited, recurrentResult, noRecurrentResult);
+           
+            return noRecurrentResult;          
+        }
+
+
+
+        std::list<ComputationNodePtr> EnumerateNodes(const bool forwardComputation)
+        {
+            std::list<ComputationNodePtr> result;
+
+            if (forwardComputation)
+            {
+                std::unordered_set<ComputationNodePtr> visited;
+                EnumerateNodesForEval(visited, result);
+            }
+            else
+            {
+                result = EnumerateNodesForGradient();
+            }
+           
+            return result;          
+        }
+
+        bool IsFuncValueOlderThanInputs() const
+        {
+              for (size_t i=0; i<ChildrenSize(); i++)
+              {
+                  //the second condition is used when the time stamp change from positive to negative
+                  if (Inputs(i)->m_evalTimeStamp >= m_evalTimeStamp || Inputs(i)->m_evalTimeStamp + 1e10 < m_evalTimeStamp) 
+                      return true;
+              }
+
+              return false;
+        }
+
+        void ClearGradientForChildren(const int /*iActMiniBatchSize*/)
+        {
+            for (size_t i=0; i<m_children.size(); i++)
+            {
+                ComputationNodePtr child = m_children[i];
+                if (child->NeedGradient())
+                {
+                    if(child->GradientValues().GetMatrixType() == DENSE) 
+                    {
+                        child->GradientValues().Resize(child->FunctionValues().GetNumRows(), child->FunctionValues().GetNumCols());
+                        child->GradientValues().SetValue(0); 
+                    }
+                    else
+                    {
+                        child->GradientValues().Reset();
+                    }
+                }
+            }
+        }
+
+		//  [1/13/2015 erw] add to enumerate all the edges 
+		void EnumerateArcs(std::unordered_set<ComputationNodePtr>& vistied, std::list<ComputationArc>& arcs )
+			//  enumerate arcs that can be reached starting from the current node's children
+			//  [in/out] visited record already visited nodes 
+		{
+			std::list<ComputationNodePtr>	tovisit; 
+
+			if (vistied.find(this) == vistied.end()) // only do when this node has not been visited before
+			{
+				tovisit.push_back(this);
+
+				while (!tovisit.empty())
+				{
+					ComputationNodePtr curNode = tovisit.front();
+					tovisit.pop_front();
+
+					if (vistied.find(curNode) == vistied.end())
+					{
+						for (size_t i = 0; i < curNode->m_children.size(); i++)
+						{
+							arcs.push_back(ComputationArc(curNode, curNode->m_children[i]));	
+
+							if (vistied.find(curNode->m_children[i]) == vistied.end()) // this children has not been visited before 
+							{
+								tovisit.push_front(curNode->m_children[i]);		// going to visit each of the children
+							}
+						}
+						vistied.insert(curNode);
+					}
+				}
+			}
+		}
+		
+
+        // NOTE: we should reimplement this to be thread-safe and use a larger than requested initialized memory block
+        // we can then just wrap that memory block in a matrix of the correct dimensions since it will be const no one can change it
+        // should only need one memory block per device
+        static const Matrix<ElemType>& ConstOnes(const size_t rows, const size_t cols, const DEVICEID_TYPE deviceId)
+        {
+            if (s_constOnes.find(rows) == s_constOnes.end() ||
+                s_constOnes[rows].find(cols) == s_constOnes[rows].end()) //not found
+            {
+                Matrix<ElemType>* matrix = new Matrix<ElemType>(rows, cols, (DEVICEID_TYPE)deviceId);
+                matrix->SetValue(ElemType(1.000));
+                s_constOnes[rows][cols] = matrix;
+            }
+
+            Matrix<ElemType>* m = s_constOnes[rows][cols];
+            m->TransferFromDeviceToDevice(m->GetDeviceId(), deviceId);
+
+            return *m;
+        }
+
+    protected:
+        void CopyImageSizeFromInput(const size_t index, const bool outputSameAsInput = true)
+        {
+            if (index >= ChildrenSize())
+                throw invalid_argument("CopyImageSizeFromInput: output index");
+        
+            ComputationNodePtr child = m_children[index];
+            if (child != nullptr)
+            {
+                m_inputWidth = child->m_outputWidth;
+                m_inputHeight = child->m_outputHeight;
+                m_inputChannels = child->m_outputChannels;
+            }
+
+            if (outputSameAsInput)
+            {
+                m_outputWidth = m_inputWidth;
+                m_outputHeight = m_inputHeight;
+                m_outputChannels = m_inputChannels;
+            }
+        }
+
+        virtual void PrintSelfBeforeValidation(bool allowNulls=false) const
+        {
+            fprintf(stderr, "\nValidating --> %ls = %ls", NodeName().c_str(), OperationName().c_str());           
+
+            if (!IsLeaf())
+            {
+                fprintf(stderr, "(");           
+                for (size_t i=0; i<ChildrenSize(); i++)
+                {
+                    ComputationNodePtr child = Inputs(i);
+                    if (i > 0)
+                        fprintf(stderr, ", ");           
+
+                    if (child == nullptr)
+                    {
+                        if (allowNulls)
+                        {
+                            fprintf(stderr, "NULL");
+                            continue;
+                        }
+                        throw runtime_error("One of the children is missing.");
+                    }
+
+
+                    if (IsChildAnImage(i))  //image
+                        fprintf(stderr, "%ls[%lu {W=%lu, H=%lu, C=%lu}, %lu]", child->NodeName().c_str(), child->FunctionValues().GetNumRows(), 
+                            child->m_outputWidth, child->m_outputHeight, child->m_outputChannels, child->FunctionValues().GetNumCols());
+                    else
+                        fprintf(stderr, "%ls[%lu, %lu]", child->NodeName().c_str(), child->FunctionValues().GetNumRows(), child->FunctionValues().GetNumCols());
+
+                }
+                fprintf(stderr, ")");           
+            }
+        }
+
+        //to be called by derived classed if that class needs to print node values
+        void PrintNodeValuesToFile(const bool printValues, File& fstream) const
+        {
+            if (printValues)
+            {
+                fstream << wstring(L"\n");
+                const Matrix<ElemType>&  m = FunctionValues();
+                for (size_t i=0; i < m.GetNumRows(); i++)
+                {
+                    for (size_t j=0; j < m.GetNumCols(); j++)
+                    {
+                        fstream << m(i,j);
+                    }
+                    fstream << wstring(L"\n");
+                }
+                fstream << wstring(L"####################################################################");
+            }
+       }
+
+        std::list<ComputationNodePtr> EnumerateNodesForGradient() 
+        {
+            std::list<ComputationNodePtr>  nodes = this->EnumerateNodes(true);  //get forward computation order first
+
+            nodes.sort(IsSmaller); 
+            nodes.reverse();
+            
+            return nodes;
+        }
+
+
+
+        std::wstring CreateUniqNodeName() const
+        {
+#ifdef USE_GUID_AS_NAME
+            UUID uuid;
+            ZeroMemory(&uuid, sizeof(UUID));
+            std::wstring name;
+
+            UuidCreate(&uuid);
+            WCHAR* szUuid = nullptr;
+            if (UuidToStringW(&uuid, (RPC_WSTR*)&szUuid) != RPC_S_OK)
+                throw std::runtime_error("Failed to craete unique node name.");
+            else
+            {
+              name = szUuid;
+              RpcStringFreeW((RPC_WSTR*)&szUuid);
+            }
+#else
+            int64_t id = atomic_fetch_add(&s_timeStampCounter, (unsigned long long int) 1);
+            std::wstring base = L"AutoName";
+            std::wstringstream sstm;
+            sstm << base.c_str() << id;
+            std::wstring name = sstm.str();
+            //msra::strfun::wstrprintf name(L"%s%d", L"AutoName", id);
+#endif
+
+            return name;
+        }
+
+        bool ChildrenNeedGradient()  const //this is only valid when called in the forward computation order.
+        {
+            for (int i=0; i<m_children.size(); i++)         
+            {
+                if (m_children[i] == nullptr)
+                    continue;
+                if (m_children[i]->m_needGradient) 
+                    return true;
+            }
+            return false;
+        }
+
+        void EnumerateNodesForEval(std::unordered_set<ComputationNodePtr>& visited, std::list<ComputationNodePtr>& result,
+            std::vector<ComputationNodePtr>& sourceRecurrentNodePtr, const bool bFromDelayNode) 
+        {
+            if (visited.find(this) == visited.end())  //not visited
+            {   
+                visited.insert(this);   // have visited tagged here to avoid infinite loop over children, children's children, etc
+
+                for (int i=0; i<m_children.size(); i++)
+                {
+                    if (m_children[i] == nullptr)
+                        continue;
+                    m_children[i]->EnumerateNodesForEval(visited, result, sourceRecurrentNodePtr, this->OperationName() == L"Delay");
+                }
+                
+                //children first for function evaluation
+                if (!IsLeaf())
+                {
+                    if (ChildrenNeedGradient())  //only nodes that require gradient calculation is included in gradient calculation
+                        m_needGradient = true;
+                    else
+                        m_needGradient = false;
+                }
+                
+                result.push_back(ComputationNodePtr(this));  //we put this in the list even if it's leaf since we need to use it to determine learnable params 
+                this->m_visitedOrder = result.size();
+            }
+            else
+            {
+                if (!IsLeaf() && bFromDelayNode)
+                    sourceRecurrentNodePtr.push_back(this) ;
+            }
+        }
+
+        void ReshuffleNodesForEvalWithRecurrentLoops(std::unordered_set<ComputationNodePtr>& visited, std::map<int, std::list<ComputationNodePtr>>& recurrentResult, 
+            std::list<ComputationNodePtr>& noRecurrentResult) 
+        {
+            if (visited.find(this) == visited.end())  //not visited
+            {   
+                visited.insert(this);   // have visited tagged here to avoid infinite loop over children, children's children, etc
+
+                for (int i=0; i<m_children.size(); i++)
+                {
+                    m_children[i]->ReshuffleNodesForEvalWithRecurrentLoops(visited, recurrentResult, noRecurrentResult);
+                }
+                
+                //children first for function evaluation
+                if (!IsLeaf())
+                {
+                    if (ChildrenNeedGradient())  //only nodes that require gradient calculation is included in gradient calculation
+                        m_needGradient = true;
+                    else
+                        m_needGradient = false;
+                }
+                
+                if (LoopId() >= 0)
+                {
+                    recurrentResult[LoopId()].push_back(ComputationNodePtr(this));
+                }
+                else
+                {
+                    noRecurrentResult.push_back(ComputationNodePtr(this));  //we put this in the list even if it's leaf since we need to use it to determine learnable params 
+                }
+            }
+        }
+
+        void EnumerateNodesForEval(std::unordered_set<ComputationNodePtr>& visited, std::list<ComputationNodePtr>& result) 
+        {
+            if (visited.find(this) == visited.end())  //not visited
+            {   
+                visited.insert(this);   // have visited tagged here to avoid infinite loop over children, children's children, etc
+
+                for (int i=0; i<m_children.size(); i++)
+                {
+                    m_children[i]->EnumerateNodesForEval(visited, result);
+                }
+                
+                //children first for function evaluation
+                if (!IsLeaf())
+                {
+                    if (ChildrenNeedGradient())  //only nodes that require gradient calculation is included in gradient calculation
+                        m_needGradient = true;
+                    else
+                        m_needGradient = false;
+                }
+                
+                result.push_back(ComputationNodePtr(this));  //we put this in the list even if it's leaf since we need to use it to determine learnable params 
+            }
+        }
+
+
+    public:
+        virtual void CopyTo(const ComputationNodePtr node, const std::wstring& newName, const CopyNodeFlags flags) const
+        {
+            if (OperationName() != node->OperationName())
+                throw std::runtime_error("Cannot copy from one node type to another node type");
+            if (flags & CopyNodeFlags::copyNodeChildren)
+            {
+                node->m_children = m_children;
+            }
+            if (flags & CopyNodeFlags::copyNodeValue)
+            {
+                node->m_deviceId = m_deviceId;
+                node->m_needGradient = m_needGradient;
+                node->m_nodeName = newName;
+                node->m_evalTimeStamp = m_evalTimeStamp;
+
+                node->m_hasloop = m_hasloop; 
+
+                node->m_inputWidth = m_inputWidth;
+                node->m_inputHeight = m_inputHeight;
+                node->m_inputChannels = m_inputChannels;
+
+                node->m_outputWidth = m_outputWidth;
+                node->m_outputHeight = m_outputHeight;
+                node->m_outputChannels = m_outputChannels;
+
+                node->m_functionValues = m_functionValues; 
+                node->m_gradientValues = m_gradientValues;
+
+                node->m_reqMultiSeqHandling = m_reqMultiSeqHandling;
+            }
+        }
+
+        virtual ComputationNodePtr Duplicate(const std::wstring& newName, const CopyNodeFlags flags) const = 0;
+
+        /// these are used to export hidden state activity
+        virtual bool GetHistory(Matrix<ElemType>& , bool )
+        {
+            return false;
+        }
+
+        virtual void SetHistory(const Matrix<ElemType>& )
+        {
+        }
+
+        /// these two are used to pass gradients from future minibatch
+        virtual void GetErrorsToPreviousMinibatch(Matrix<ElemType>&) {}
+        virtual void SetErrorsFromFutureMinibatch(Matrix<ElemType>&) {}
+
+        // indicatess whether special handling is needed.The standard handleing will be just mask the function values after the evalaution and mask the gradient before gradiant computation for the children. this is not valid for all criterion nodes whose result is a scalar.
+        virtual bool UseCustomizedMultiSeqHandling() { return false; }
+
+    protected:
+
+        DEVICEID_TYPE m_deviceId; //CPU=-1, >=0 GPU
+        bool m_needGradient;  //only used for leaf, i.e., learnable parameters, etc.
+        bool m_reqMultiSeqHandling;  // indicates whether the results of operation should be masked to handle the cases that the utterances have different lengths when grouped together as a minibatch.
+        size_t m_inputWidth, m_inputHeight, m_inputChannels;  //how to interpret each column in the input as an image
+        size_t m_outputWidth, m_outputHeight, m_outputChannels;  //how to interpret each column in the output as an image
+
+        std::vector<ComputationNodePtr> m_children;
+
+        std::wstring m_nodeName;
+        Matrix<ElemType> m_functionValues, m_gradientValues;
+
+        static atomic_ullong s_timeStampCounter;
+        int64_t m_evalTimeStamp; //this is used to reduce unnecessary recomputation when a different node in the model is reevaluated
+
+        static std::map<size_t, std::map<size_t, Matrix<ElemType>*>> s_constOnes;
+
+        int     m_loopId;
+        size_t  m_samplesInRecurrentStep;
+
+        /// the order in reverse graph. 
+        int m_visitedOrder;
+        int m_index;
+        int m_lowlink;
+        bool m_visited;
+        bool m_inStack;
+        int m_indexInLoop;
+        Matrix<ElemType> * m_sentenceSeg;
+        /// conditionally point to either a pointer to that provided by network, or point to 
+        /// an indiviaul sentence boundary info, which happens if delay > 1 is required for delay node
+        Matrix<ElemType> * m_existsSentenceBeginOrNoLabels;
+        Matrix<ElemType> m_boundaryInfo; /// individual sentence boundary information 
+
+    private:
+        // for loop nodes
+        bool m_hasloop; 
+    };
+    // add this at the start of each derived class, to get access to the members of ComputationNode
+    // BUGBUG: some should be protected, not public; TODO: comment here why this is needed and how to maintain it
+#define UsingComputationNodeMembers    \
+        typedef ComputationNode<ElemType> B; \
+protected:  \
+        typedef ComputationNode<ElemType>* ComputationNodePtr;  \
+public: \
+        using B::AttachInputs; using B::ChildrenNeedGradient; using B::ChildrenSize; using B::ClearGradientForChildren; \
+        using B::ComputeGradientForChildren; using B::ComputeInputPartial; using B::ConstOnes; using B::CopyImageSizeFromInput; \
+        using B::CopyImageSizeFromInputs; using B::CopyTo; using B::CreateUniqNodeName; using B::DerivativeName; using B::DetachInputs; \
+        using B::DumpNodeInfo; using B::Duplicate; using B::EnumerateNodes; using B::EnumerateNodesForEval; \
+        using B::EnumerateNodesForGradient; using B::EvaluateThisNode; using B::FindChildInASet; using B::FunctionValues; \
+        using B::GradientValues; using B::HasLoop; using B::InitRecurrentNode; using B::Inputs; \
+        using B::IsChildAnImage; using B::IsEqualTo; using B::IsFuncValueOlderThanInputs; using B::IsLeaf; using B::IsSmaller; \
+        using B::LoadFromFile; using B::MoveMatricesToDevice; using B::NeedGradient; using B::NodeName; \
+        using B::OperationName; using B::PrintNodeValuesToFile; using B::PrintSelf; using B::PrintSelfBeforeValidation; \
+        using B::RequirePreCompute; using B::ReshuffleNodes; using B::ReshuffleNodesForEvalWithRecurrentLoops; \
+        using B::SaveToFile; using B::SetFunctionAndGradientSize; using B::SetInput; using B::Validate; \
+protected:  \
+        using B::m_loopId; using B::m_samplesInRecurrentStep; \
+        using B::m_visitedOrder; using B::m_index; using B::m_lowlink; using B::m_visited; using B::m_inStack; \
+        using B::m_indexInLoop; using B::m_boundaryInfo; \
+        using B::m_sentenceSeg; using B::m_existsSentenceBeginOrNoLabels; \
+        using B::m_reqMultiSeqHandling; using B::UseCustomizedMultiSeqHandling; \
+        using B::m_children; using B::m_deviceId; using B::m_evalTimeStamp; using B::m_functionValues; using B::m_gradientValues; \
+        using B::m_inputChannels; using B::m_inputHeight; using B::m_inputWidth; using B::m_needGradient; using B::m_nodeName; \
+        using B::m_outputChannels; using B::m_outputHeight; using B::m_outputWidth; using B::s_constOnes; using B::s_timeStampCounter
+
+#pragma endregion base computation class
+
+
+
+}}}