--- conflicted
+++ resolved
@@ -1,375 +1,371 @@
-//
-// <copyright file="BlockRandomizer.h" company="Microsoft">
-//     Copyright (c) Microsoft Corporation.  All rights reserved.
-// </copyright>
-//
-// BlockRandomizer.h -- interface of the block randomizer
-//
-
-#pragma once
-
-#include "Basics.h"                  // for attempt()
-#include "htkfeatio.h"                  // for htkmlfreader
-#include "latticearchive.h"             // for reading HTK phoneme lattices (MMI training)
-#include "minibatchsourcehelpers.h"
-#include "minibatchiterator.h"
-#include "biggrowablevectors.h"
-#include "ssematrix.h"
-#include "unordered_set"
-#include "inner_interfaces.h"
-
-namespace msra { namespace dbn {
-
-    // TODO the following should move
-    // data store (incl. paging in/out of features and lattices)
-    struct utterancedesc            // data descriptor for one utterance
-    {
-        msra::asr::htkfeatreader::parsedpath parsedpath;    // archive filename and frame range in that file
-        size_t classidsbegin;       // index into allclassids[] array (first frame)
-
-        utterancedesc (msra::asr::htkfeatreader::parsedpath&& ppath, size_t classidsbegin) : parsedpath (std::move(ppath)), classidsbegin (classidsbegin) {}
-
-        const wstring & logicalpath() const { return parsedpath; /*type cast will return logical path*/ }
-        size_t numframes() const { return parsedpath.numframes(); }
-        wstring key() const                           // key used for looking up lattice (not stored to save space)
-        {
-#ifdef _MSC_VER
-            static const wstring emptywstring;
-            static const wregex deleteextensionre (L"\\.[^\\.\\\\/:]*$");
-            return regex_replace (logicalpath(), deleteextensionre, emptywstring);  // delete extension (or not if none)
-#else
-            return removeExtension(logicalpath());
-#endif
-        }
-    };
-
-    // Make sure type 'utterancedesc' has a move constructor
-    static_assert(std::is_move_constructible<utterancedesc>::value, "Type 'utterancedesc' should be move constructible!");
-
-    struct utterancechunkdata       // data for a chunk of utterances
-    {
-        std::vector<utterancedesc> utteranceset;    // utterances in this set
-        size_t numutterances() const { return utteranceset.size(); }
-
-        std::vector<size_t> firstframes;    // [utteranceindex] first frame for given utterance
-        mutable msra::dbn::matrix frames;   // stores all frames consecutively (mutable since this is a cache)
-        size_t totalframes;         // total #frames for all utterances in this chunk
-        mutable std::vector<shared_ptr<const latticesource::latticepair>> lattices;   // (may be empty if none)
-
-        // construction
-        utterancechunkdata() : totalframes (0) {}
-        void push_back (utterancedesc &&/*destructive*/ utt)
-        {
-            if (isinram())
-                LogicError("utterancechunkdata: frames already paged into RAM--too late to add data");
-            firstframes.push_back (totalframes);
-            totalframes += utt.numframes();
-            utteranceset.push_back (std::move(utt));
-        }
-
-        // accessors to an utterance's data
-        size_t numframes (size_t i) const { return utteranceset[i].numframes(); }
-        size_t getclassidsbegin (size_t i) const { return utteranceset[i].classidsbegin; }
-        msra::dbn::matrixstripe getutteranceframes (size_t i) const // return the frame set for a given utterance
-        {
-            if (!isinram())
-                LogicError("getutteranceframes: called when data have not been paged in");
-            const size_t ts = firstframes[i];
-            const size_t n = numframes(i);
-            return msra::dbn::matrixstripe (frames, ts, n);
-        }
-        shared_ptr<const latticesource::latticepair> getutterancelattice (size_t i) const // return the frame set for a given utterance
-        {
-            if (!isinram())
-                LogicError("getutterancelattice: called when data have not been paged in");
-            return lattices[i];
-        }
-
-        // paging
-        // test if data is in memory at the moment
-        bool isinram() const { return !frames.empty(); }
-        // page in data for this chunk
-        // We pass in the feature info variables by ref which will be filled lazily upon first read
-        void requiredata (string & featkind, size_t & featdim, unsigned int & sampperiod, const latticesource & latticesource, int verbosity=0) const
-        {
-            if (numutterances() == 0)
-                LogicError("requiredata: cannot page in virgin block");
-            if (isinram())
-                LogicError("requiredata: called when data is already in memory");
-            try             // this function supports retrying since we read from the unrealible network, i.e. do not return in a broken state
-            {
-                msra::asr::htkfeatreader reader;    // feature reader (we reinstantiate it for each block, i.e. we reopen the file actually)
-                // if this is the first feature read ever, we explicitly open the first file to get the information such as feature dimension
-                if (featdim == 0)
-                {
-                    reader.getinfo (utteranceset[0].parsedpath, featkind, featdim, sampperiod);
-                    fprintf(stderr, "requiredata: determined feature kind as %llu-dimensional '%s' with frame shift %.1f ms\n",
-                        featdim, featkind.c_str(), sampperiod / 1e4);
-                }
-                // read all utterances; if they are in the same archive, htkfeatreader will be efficient in not closing the file
-                frames.resize (featdim, totalframes);
-                if (!latticesource.empty())
-                    lattices.resize (utteranceset.size());
-                foreach_index (i, utteranceset)
-                {
-                    //fprintf (stderr, ".");
-                    // read features for this file
-                    auto uttframes = getutteranceframes (i);    // matrix stripe for this utterance (currently unfilled)
-                    reader.read (utteranceset[i].parsedpath, (const string &) featkind, sampperiod, uttframes);  // note: file info here used for checkuing only
-                    // page in lattice data
-                    if (!latticesource.empty())
-                        latticesource.getlattices (utteranceset[i].key(), lattices[i], uttframes.cols());
-                }
-                //fprintf (stderr, "\n");
-                if (verbosity)
-                    fprintf (stderr, "requiredata: %d utterances read\n", (int)utteranceset.size());
-            }
-            catch (...)
-            {
-                releasedata();
-                throw;
-            }
-        }
-        // page out data for this chunk
-        void releasedata() const
-        {
-            if (numutterances() == 0)
-                LogicError("releasedata: cannot page out virgin block");
-            if (!isinram())
-                LogicError("releasedata: called when data is not memory");
-            // release frames
-            frames.resize (0, 0);
-            // release lattice data
-            lattices.clear();
-        }
-    };
-
-    class BlockRandomizer : public Microsoft::MSR::CNTK::Transformer
-    {
-        int m_verbosity;
-        bool m_framemode;
-        size_t m_totalframes;
-        size_t m_numutterances;
-        size_t m_randomizationrange; // parameter remembered; this is the full window (e.g. 48 hours), not the half window
-        size_t m_currentSweep;            // randomization is currently cached for this sweep; if it changes, rebuild all below
-        Microsoft::MSR::CNTK::SequencerPtr m_sequencer;
-        size_t m_currentSequenceId; // position within the current sweep
-        Microsoft::MSR::CNTK::Timeline m_randomTimeline;
-
-        // TODO note: numutterances / numframes could also be computed through neighbors
-        struct chunk                    // chunk as used in actual processing order (randomized sequence)
-        {
-            size_t originalChunkIndex;
-            size_t numutterances;
-            size_t numframes;
-
-            // position in utterance-position space
-            size_t utteranceposbegin;
-            size_t utteranceposend() const { return utteranceposbegin + numutterances; }
-
-            // TODO ts instead of globalts, merge with pos ?
-
-            // position on global time line
-            size_t globalts;            // start frame on global timeline (after randomization)
-            size_t globalte() const { return globalts + numframes; }
-
-            // randomization range limits
-            size_t windowbegin;         // randomizedchunk index of earliest chunk that utterances in here can be randomized with
-            size_t windowend;           // and end index [windowbegin, windowend)
-            chunk(size_t originalChunkIndex,
-                size_t numutterances,
-                size_t numframes,
-                size_t utteranceposbegin,
-                size_t globalts)
-                : originalChunkIndex(originalChunkIndex)
-                , numutterances(numutterances)
-                , numframes(numframes)
-                , utteranceposbegin(utteranceposbegin)
-                , globalts(globalts) {}
-        };
-        std::vector<chunk> randomizedchunks;  // utterance chunks after being brought into random order (we randomize within a rolling window over them)
-
-    public:
-        struct sequenceref              // described a sequence to be randomized (in frame mode, a single frame; a full utterance otherwise)
-        {
-            size_t chunkindex;          // lives in this chunk (index into randomizedchunks[])
-            size_t utteranceindex;      // utterance index in that chunk
-            size_t numframes;           // (cached since we cannot directly access the underlying data from here)
-            size_t globalts;            // start frame in global space after randomization (for mapping frame index to utterance position)
-            size_t frameindex;          // 0 for utterances
-
-            // TODO globalts - sweep cheaper?
-            size_t globalte() const { return globalts + numframes; }            // end frame
-
-            sequenceref()
-                : chunkindex (0)
-                , utteranceindex (0)
-                , frameindex (0)
-                , globalts (SIZE_MAX)
-                , numframes (0) {}
-            sequenceref (size_t chunkindex, size_t utteranceindex, size_t frameindex = 0)
-                : chunkindex (chunkindex)
-                , utteranceindex (utteranceindex)
-                , frameindex (frameindex)
-                , globalts (SIZE_MAX)
-                , numframes (0) {}
-
-            // TODO globalts and numframes only set after swapping, wouldn't need to swap them
-            // TODO old frameref was more tighly packed (less fields, smaller frameindex and utteranceindex). We need to bring these space optimizations back.
-        };
-
-    private:
-        // TODO rename
-        std::vector<sequenceref> randomizedsequencerefs;          // [pos] randomized utterance ids
-        std::unordered_map<size_t, size_t> randomizedutteranceposmap;     // [globalts] -> pos lookup table // TODO not valid for new randomizer
-
-        struct positionchunkwindow       // chunk window required in memory when at a certain position, for controlling paging
-        {
-            std::vector<chunk>::iterator definingchunk;       // the chunk in randomizedchunks[] that defined the utterance position of this utterance
-            size_t windowbegin() const { return definingchunk->windowbegin; }
-            size_t windowend() const { return definingchunk->windowend; }
-            bool isvalidforthisposition (const sequenceref & sequence) const
-            {
-                return sequence.chunkindex >= windowbegin() && sequence.chunkindex < windowend(); // check if 'sequence' lives in is in allowed range for this position
-                // TODO by construction sequences cannot span chunks (check again)
-            }
-
-            bool isvalidforthisposition (const Microsoft::MSR::CNTK::SequenceDescription & sequence) const
-            {
-                return sequence.chunkId >= windowbegin() && sequence.chunkId < windowend(); // check if 'sequence' lives in is in allowed range for this position
-                // TODO by construction sequences cannot span chunks (check again)
-            }
-
-            positionchunkwindow (std::vector<chunk>::iterator definingchunk) : definingchunk (definingchunk) {}
-        };
-        std::vector<positionchunkwindow> positionchunkwindows;      // [utterance position] -> [windowbegin, windowend) for controlling paging
-        // TODO for now, just indirect over randomizedsequencerefs ? optimize later if there's need?
-
-        template<typename VECTOR> static void randomshuffle (VECTOR & v, size_t randomseed);
-
-    public:
-        BlockRandomizer(int verbosity, bool framemode, size_t totalframes, size_t numutterances, size_t randomizationrange, Microsoft::MSR::CNTK::SequencerPtr sequencer)
-            : m_verbosity(verbosity)
-            , m_framemode(framemode)
-            , m_totalframes(totalframes)
-            , m_numutterances(numutterances)
-            , m_randomizationrange(randomizationrange)
-            , m_currentSweep(SIZE_MAX)
-            , m_currentSequenceId(SIZE_MAX)
-            , m_sequencer(sequencer)
-        {
-            // TODO new mode
-            if (sequencer != nullptr)
-            {
-<<<<<<< HEAD
-                assert(IsValid(sequencer->getTimeline()));
-=======
-                assert(timelineIsValid(sequencer->getTimeline()));
-                m_randomTimeline.reserve(sequencer->getTimeline().size()); // TODO
->>>>>>> 3d675c50
-                // TODO more
-            }
-        }
-
-        // big long helper to update all cached randomization information
-        // This is a rather complex process since we randomize on two levels:
-        //  - chunks of consecutive data in the feature archive
-        //  - within a range of chunks that is paged into RAM
-        //     - utterances (in utt mode), or
-        //     - frames (in frame mode)
-        // The 'globalts' parameter is the start time that triggered the rerandomization; it is NOT the base time of the randomized area.
-        size_t lazyrandomization(
-            const size_t globalts,
-            const std::vector<std::vector<utterancechunkdata>> & allchunks);
-
-        void newLazyRandomize();
-
-        // TODO temporary
-        void newRandomize(
-            const size_t sweep,
-            const size_t sweepts,
-            const Microsoft::MSR::CNTK::Timeline& timeline);
-
-        size_t sequenceIndexForFramePos(const size_t t) const
-        {
-            assert(m_sequencer == nullptr); // not valid in new mode
-            auto positer = randomizedutteranceposmap.find(t);
-            if (positer == randomizedutteranceposmap.end())
-                LogicError("sequenceIndexForFramePos: invalid 'globalts' parameter; must match an existing utterance boundary");
-            return positer->second;
-        }
-
-        size_t getOriginalChunkIndex(size_t randomizedChunkIndex) const
-        {
-            assert(m_sequencer == nullptr); // don't call in new mode
-            assert(randomizedChunkIndex < randomizedchunks.size());
-            return randomizedchunks[randomizedChunkIndex].originalChunkIndex;
-        }
-
-        size_t getChunkWindowBegin(size_t randomizedChunkIndex) const
-        {
-            assert(m_sequencer == nullptr); // don't call in new mode
-            assert(randomizedChunkIndex < randomizedchunks.size());
-            return randomizedchunks[randomizedChunkIndex].windowbegin;
-        }
-
-        size_t getChunkWindowEnd(size_t randomizedChunkIndex) const
-        {
-            assert(m_sequencer == nullptr); // don't call in new mode
-            assert(randomizedChunkIndex < randomizedchunks.size());
-            return randomizedchunks[randomizedChunkIndex].windowend;
-        }
-
-        size_t getSequenceWindowBegin(size_t sequenceIndex) const
-        {
-            assert(m_sequencer == nullptr); // don't call in new mode
-            assert(sequenceIndex < positionchunkwindows.size());
-            return positionchunkwindows[sequenceIndex].windowbegin();
-        }
-
-        size_t getSequenceWindowEnd(size_t sequenceIndex) const
-        {
-            assert(m_sequencer == nullptr); // don't call in new mode
-            assert(sequenceIndex < positionchunkwindows.size());
-            return positionchunkwindows[sequenceIndex].windowend();
-        }
-
-        size_t getNumSequences() const
-        {
-            assert(m_sequencer == nullptr); // don't call in new mode
-            return randomizedsequencerefs.size();
-        }
-
-        const sequenceref & getSequenceRef(size_t sequenceIndex) const
-        {
-            assert(m_sequencer == nullptr); // don't call in new mode
-            assert(sequenceIndex < randomizedsequencerefs.size());
-            return randomizedsequencerefs[sequenceIndex];
-        }
-
-        bool IsValid(const Microsoft::MSR::CNTK::Timeline& timeline) const;
-
-        std::unique_ptr<Microsoft::MSR::CNTK::Timeline> getTimelineFromAllchunks(
-            const std::vector<std::vector<utterancechunkdata>> & allchunks);
-
-        // Transformer interface
-
-        virtual void SetEpochConfiguration(const Microsoft::MSR::CNTK::EpochConfiguration& config) override
-        {
-            config;
-        };
-
-        virtual std::vector<Microsoft::MSR::CNTK::InputDescriptionPtr> getInputs() const override
-        {
-            std::vector<Microsoft::MSR::CNTK::InputDescriptionPtr> dummy;
-            return dummy;
-        }
-
-        virtual ~BlockRandomizer()
-        {
-        }
-
-        virtual std::map<Microsoft::MSR::CNTK::InputId, Microsoft::MSR::CNTK::Sequence> getNextSequence() override;
-    };
-
-} }
+//
+// <copyright file="BlockRandomizer.h" company="Microsoft">
+//     Copyright (c) Microsoft Corporation.  All rights reserved.
+// </copyright>
+//
+// BlockRandomizer.h -- interface of the block randomizer
+//
+
+#pragma once
+
+#include "Basics.h"                  // for attempt()
+#include "htkfeatio.h"                  // for htkmlfreader
+#include "latticearchive.h"             // for reading HTK phoneme lattices (MMI training)
+#include "minibatchsourcehelpers.h"
+#include "minibatchiterator.h"
+#include "biggrowablevectors.h"
+#include "ssematrix.h"
+#include "unordered_set"
+#include "inner_interfaces.h"
+
+namespace msra { namespace dbn {
+
+    // TODO the following should move
+    // data store (incl. paging in/out of features and lattices)
+    struct utterancedesc            // data descriptor for one utterance
+    {
+        msra::asr::htkfeatreader::parsedpath parsedpath;    // archive filename and frame range in that file
+        size_t classidsbegin;       // index into allclassids[] array (first frame)
+
+        utterancedesc (msra::asr::htkfeatreader::parsedpath&& ppath, size_t classidsbegin) : parsedpath (std::move(ppath)), classidsbegin (classidsbegin) {}
+
+        const wstring & logicalpath() const { return parsedpath; /*type cast will return logical path*/ }
+        size_t numframes() const { return parsedpath.numframes(); }
+        wstring key() const                           // key used for looking up lattice (not stored to save space)
+        {
+#ifdef _MSC_VER
+            static const wstring emptywstring;
+            static const wregex deleteextensionre (L"\\.[^\\.\\\\/:]*$");
+            return regex_replace (logicalpath(), deleteextensionre, emptywstring);  // delete extension (or not if none)
+#else
+            return removeExtension(logicalpath());
+#endif
+        }
+    };
+
+    // Make sure type 'utterancedesc' has a move constructor
+    static_assert(std::is_move_constructible<utterancedesc>::value, "Type 'utterancedesc' should be move constructible!");
+
+    struct utterancechunkdata       // data for a chunk of utterances
+    {
+        std::vector<utterancedesc> utteranceset;    // utterances in this set
+        size_t numutterances() const { return utteranceset.size(); }
+
+        std::vector<size_t> firstframes;    // [utteranceindex] first frame for given utterance
+        mutable msra::dbn::matrix frames;   // stores all frames consecutively (mutable since this is a cache)
+        size_t totalframes;         // total #frames for all utterances in this chunk
+        mutable std::vector<shared_ptr<const latticesource::latticepair>> lattices;   // (may be empty if none)
+
+        // construction
+        utterancechunkdata() : totalframes (0) {}
+        void push_back (utterancedesc &&/*destructive*/ utt)
+        {
+            if (isinram())
+                LogicError("utterancechunkdata: frames already paged into RAM--too late to add data");
+            firstframes.push_back (totalframes);
+            totalframes += utt.numframes();
+            utteranceset.push_back (std::move(utt));
+        }
+
+        // accessors to an utterance's data
+        size_t numframes (size_t i) const { return utteranceset[i].numframes(); }
+        size_t getclassidsbegin (size_t i) const { return utteranceset[i].classidsbegin; }
+        msra::dbn::matrixstripe getutteranceframes (size_t i) const // return the frame set for a given utterance
+        {
+            if (!isinram())
+                LogicError("getutteranceframes: called when data have not been paged in");
+            const size_t ts = firstframes[i];
+            const size_t n = numframes(i);
+            return msra::dbn::matrixstripe (frames, ts, n);
+        }
+        shared_ptr<const latticesource::latticepair> getutterancelattice (size_t i) const // return the frame set for a given utterance
+        {
+            if (!isinram())
+                LogicError("getutterancelattice: called when data have not been paged in");
+            return lattices[i];
+        }
+
+        // paging
+        // test if data is in memory at the moment
+        bool isinram() const { return !frames.empty(); }
+        // page in data for this chunk
+        // We pass in the feature info variables by ref which will be filled lazily upon first read
+        void requiredata (string & featkind, size_t & featdim, unsigned int & sampperiod, const latticesource & latticesource, int verbosity=0) const
+        {
+            if (numutterances() == 0)
+                LogicError("requiredata: cannot page in virgin block");
+            if (isinram())
+                LogicError("requiredata: called when data is already in memory");
+            try             // this function supports retrying since we read from the unrealible network, i.e. do not return in a broken state
+            {
+                msra::asr::htkfeatreader reader;    // feature reader (we reinstantiate it for each block, i.e. we reopen the file actually)
+                // if this is the first feature read ever, we explicitly open the first file to get the information such as feature dimension
+                if (featdim == 0)
+                {
+                    reader.getinfo (utteranceset[0].parsedpath, featkind, featdim, sampperiod);
+                    fprintf(stderr, "requiredata: determined feature kind as %llu-dimensional '%s' with frame shift %.1f ms\n",
+                        featdim, featkind.c_str(), sampperiod / 1e4);
+                }
+                // read all utterances; if they are in the same archive, htkfeatreader will be efficient in not closing the file
+                frames.resize (featdim, totalframes);
+                if (!latticesource.empty())
+                    lattices.resize (utteranceset.size());
+                foreach_index (i, utteranceset)
+                {
+                    //fprintf (stderr, ".");
+                    // read features for this file
+                    auto uttframes = getutteranceframes (i);    // matrix stripe for this utterance (currently unfilled)
+                    reader.read (utteranceset[i].parsedpath, (const string &) featkind, sampperiod, uttframes);  // note: file info here used for checkuing only
+                    // page in lattice data
+                    if (!latticesource.empty())
+                        latticesource.getlattices (utteranceset[i].key(), lattices[i], uttframes.cols());
+                }
+                //fprintf (stderr, "\n");
+                if (verbosity)
+                    fprintf (stderr, "requiredata: %d utterances read\n", (int)utteranceset.size());
+            }
+            catch (...)
+            {
+                releasedata();
+                throw;
+            }
+        }
+        // page out data for this chunk
+        void releasedata() const
+        {
+            if (numutterances() == 0)
+                LogicError("releasedata: cannot page out virgin block");
+            if (!isinram())
+                LogicError("releasedata: called when data is not memory");
+            // release frames
+            frames.resize (0, 0);
+            // release lattice data
+            lattices.clear();
+        }
+    };
+
+    class BlockRandomizer : public Microsoft::MSR::CNTK::Transformer
+    {
+        int m_verbosity;
+        bool m_framemode;
+        size_t m_totalframes;
+        size_t m_numutterances;
+        size_t m_randomizationrange; // parameter remembered; this is the full window (e.g. 48 hours), not the half window
+        size_t m_currentSweep;            // randomization is currently cached for this sweep; if it changes, rebuild all below
+        Microsoft::MSR::CNTK::SequencerPtr m_sequencer;
+        size_t m_currentSequenceId; // position within the current sweep
+        Microsoft::MSR::CNTK::Timeline m_randomTimeline;
+
+        // TODO note: numutterances / numframes could also be computed through neighbors
+        struct chunk                    // chunk as used in actual processing order (randomized sequence)
+        {
+            size_t originalChunkIndex;
+            size_t numutterances;
+            size_t numframes;
+
+            // position in utterance-position space
+            size_t utteranceposbegin;
+            size_t utteranceposend() const { return utteranceposbegin + numutterances; }
+
+            // TODO ts instead of globalts, merge with pos ?
+
+            // position on global time line
+            size_t globalts;            // start frame on global timeline (after randomization)
+            size_t globalte() const { return globalts + numframes; }
+
+            // randomization range limits
+            size_t windowbegin;         // randomizedchunk index of earliest chunk that utterances in here can be randomized with
+            size_t windowend;           // and end index [windowbegin, windowend)
+            chunk(size_t originalChunkIndex,
+                size_t numutterances,
+                size_t numframes,
+                size_t utteranceposbegin,
+                size_t globalts)
+                : originalChunkIndex(originalChunkIndex)
+                , numutterances(numutterances)
+                , numframes(numframes)
+                , utteranceposbegin(utteranceposbegin)
+                , globalts(globalts) {}
+        };
+        std::vector<chunk> randomizedchunks;  // utterance chunks after being brought into random order (we randomize within a rolling window over them)
+
+    public:
+        struct sequenceref              // described a sequence to be randomized (in frame mode, a single frame; a full utterance otherwise)
+        {
+            size_t chunkindex;          // lives in this chunk (index into randomizedchunks[])
+            size_t utteranceindex;      // utterance index in that chunk
+            size_t numframes;           // (cached since we cannot directly access the underlying data from here)
+            size_t globalts;            // start frame in global space after randomization (for mapping frame index to utterance position)
+            size_t frameindex;          // 0 for utterances
+
+            // TODO globalts - sweep cheaper?
+            size_t globalte() const { return globalts + numframes; }            // end frame
+
+            sequenceref()
+                : chunkindex (0)
+                , utteranceindex (0)
+                , frameindex (0)
+                , globalts (SIZE_MAX)
+                , numframes (0) {}
+            sequenceref (size_t chunkindex, size_t utteranceindex, size_t frameindex = 0)
+                : chunkindex (chunkindex)
+                , utteranceindex (utteranceindex)
+                , frameindex (frameindex)
+                , globalts (SIZE_MAX)
+                , numframes (0) {}
+
+            // TODO globalts and numframes only set after swapping, wouldn't need to swap them
+            // TODO old frameref was more tighly packed (less fields, smaller frameindex and utteranceindex). We need to bring these space optimizations back.
+        };
+
+    private:
+        // TODO rename
+        std::vector<sequenceref> randomizedsequencerefs;          // [pos] randomized utterance ids
+        std::unordered_map<size_t, size_t> randomizedutteranceposmap;     // [globalts] -> pos lookup table // TODO not valid for new randomizer
+
+        struct positionchunkwindow       // chunk window required in memory when at a certain position, for controlling paging
+        {
+            std::vector<chunk>::iterator definingchunk;       // the chunk in randomizedchunks[] that defined the utterance position of this utterance
+            size_t windowbegin() const { return definingchunk->windowbegin; }
+            size_t windowend() const { return definingchunk->windowend; }
+            bool isvalidforthisposition (const sequenceref & sequence) const
+            {
+                return sequence.chunkindex >= windowbegin() && sequence.chunkindex < windowend(); // check if 'sequence' lives in is in allowed range for this position
+                // TODO by construction sequences cannot span chunks (check again)
+            }
+
+            bool isvalidforthisposition (const Microsoft::MSR::CNTK::SequenceDescription & sequence) const
+            {
+                return sequence.chunkId >= windowbegin() && sequence.chunkId < windowend(); // check if 'sequence' lives in is in allowed range for this position
+                // TODO by construction sequences cannot span chunks (check again)
+            }
+
+            positionchunkwindow (std::vector<chunk>::iterator definingchunk) : definingchunk (definingchunk) {}
+        };
+        std::vector<positionchunkwindow> positionchunkwindows;      // [utterance position] -> [windowbegin, windowend) for controlling paging
+        // TODO for now, just indirect over randomizedsequencerefs ? optimize later if there's need?
+
+        template<typename VECTOR> static void randomshuffle (VECTOR & v, size_t randomseed);
+
+    public:
+        BlockRandomizer(int verbosity, bool framemode, size_t totalframes, size_t numutterances, size_t randomizationrange, Microsoft::MSR::CNTK::SequencerPtr sequencer)
+            : m_verbosity(verbosity)
+            , m_framemode(framemode)
+            , m_totalframes(totalframes)
+            , m_numutterances(numutterances)
+            , m_randomizationrange(randomizationrange)
+            , m_currentSweep(SIZE_MAX)
+            , m_currentSequenceId(SIZE_MAX)
+            , m_sequencer(sequencer)
+        {
+            // TODO new mode
+            if (sequencer != nullptr)
+            {
+                assert(IsValid(sequencer->getTimeline()));
+                m_randomTimeline.reserve(sequencer->getTimeline().size()); // TODO
+                // TODO more
+            }
+        }
+
+        // big long helper to update all cached randomization information
+        // This is a rather complex process since we randomize on two levels:
+        //  - chunks of consecutive data in the feature archive
+        //  - within a range of chunks that is paged into RAM
+        //     - utterances (in utt mode), or
+        //     - frames (in frame mode)
+        // The 'globalts' parameter is the start time that triggered the rerandomization; it is NOT the base time of the randomized area.
+        size_t lazyrandomization(
+            const size_t globalts,
+            const std::vector<std::vector<utterancechunkdata>> & allchunks);
+
+        void newLazyRandomize();
+
+        // TODO temporary
+        void newRandomize(
+            const size_t sweep,
+            const size_t sweepts,
+            const Microsoft::MSR::CNTK::Timeline& timeline);
+
+        size_t sequenceIndexForFramePos(const size_t t) const
+        {
+            assert(m_sequencer == nullptr); // not valid in new mode
+            auto positer = randomizedutteranceposmap.find(t);
+            if (positer == randomizedutteranceposmap.end())
+                LogicError("sequenceIndexForFramePos: invalid 'globalts' parameter; must match an existing utterance boundary");
+            return positer->second;
+        }
+
+        size_t getOriginalChunkIndex(size_t randomizedChunkIndex) const
+        {
+            assert(m_sequencer == nullptr); // don't call in new mode
+            assert(randomizedChunkIndex < randomizedchunks.size());
+            return randomizedchunks[randomizedChunkIndex].originalChunkIndex;
+        }
+
+        size_t getChunkWindowBegin(size_t randomizedChunkIndex) const
+        {
+            assert(m_sequencer == nullptr); // don't call in new mode
+            assert(randomizedChunkIndex < randomizedchunks.size());
+            return randomizedchunks[randomizedChunkIndex].windowbegin;
+        }
+
+        size_t getChunkWindowEnd(size_t randomizedChunkIndex) const
+        {
+            assert(m_sequencer == nullptr); // don't call in new mode
+            assert(randomizedChunkIndex < randomizedchunks.size());
+            return randomizedchunks[randomizedChunkIndex].windowend;
+        }
+
+        size_t getSequenceWindowBegin(size_t sequenceIndex) const
+        {
+            assert(m_sequencer == nullptr); // don't call in new mode
+            assert(sequenceIndex < positionchunkwindows.size());
+            return positionchunkwindows[sequenceIndex].windowbegin();
+        }
+
+        size_t getSequenceWindowEnd(size_t sequenceIndex) const
+        {
+            assert(m_sequencer == nullptr); // don't call in new mode
+            assert(sequenceIndex < positionchunkwindows.size());
+            return positionchunkwindows[sequenceIndex].windowend();
+        }
+
+        size_t getNumSequences() const
+        {
+            assert(m_sequencer == nullptr); // don't call in new mode
+            return randomizedsequencerefs.size();
+        }
+
+        const sequenceref & getSequenceRef(size_t sequenceIndex) const
+        {
+            assert(m_sequencer == nullptr); // don't call in new mode
+            assert(sequenceIndex < randomizedsequencerefs.size());
+            return randomizedsequencerefs[sequenceIndex];
+        }
+
+        bool IsValid(const Microsoft::MSR::CNTK::Timeline& timeline) const;
+
+        std::unique_ptr<Microsoft::MSR::CNTK::Timeline> getTimelineFromAllchunks(
+            const std::vector<std::vector<utterancechunkdata>> & allchunks);
+
+        // Transformer interface
+
+        virtual void SetEpochConfiguration(const Microsoft::MSR::CNTK::EpochConfiguration& config) override
+        {
+            config;
+        };
+
+        virtual std::vector<Microsoft::MSR::CNTK::InputDescriptionPtr> getInputs() const override
+        {
+            std::vector<Microsoft::MSR::CNTK::InputDescriptionPtr> dummy;
+            return dummy;
+        }
+
+        virtual ~BlockRandomizer()
+        {
+        }
+
+        virtual std::map<Microsoft::MSR::CNTK::InputId, Microsoft::MSR::CNTK::Sequence> getNextSequence() override;
+    };
+
+} }